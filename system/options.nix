{pkgs, config, ...}:

let
  inherit (pkgs.lib) mkOption;
  inherit (builtins) head tail;

  obsolete = what: f: name:
    if builtins ? trace then
      builtins.trace "${name}: Obsolete ${what}." f name
    else f name;

  obsoleteMerge =
    obsolete "option" pkgs.lib.mergeDefaultOption;

  # temporary modifications.
  # backward here means that expression could either be a value or a
  # function which expects to have a pkgs argument.
  optionalPkgs = name: x:
    if builtins.isFunction x
    then obsolete "notation" (name: x pkgs) name
    else x;

  backwardPkgsFunListMerge = name: list:
    pkgs.lib.concatMap (optionalPkgs name) list;

  backwardPkgsFunMerge = name: list:
    if list != [] && tail list == []
    then optionalPkgs name (head list)
    else abort "${name}: Defined at least twice.";

in

{

  time = {

    timeZone = mkOption {
      default = "CET";
      example = "America/New_York";
      description = "The time zone used when displaying times and dates.";
    };

  };

  
  boot = {

    isLiveCD = mkOption {
      default = false;
      description = "
        If set to true, the root device will be mounted read-only and
        a ramdisk will be mounted on top of it using unionfs to
        provide a writable root.  This is used for the NixOS
        Live-CD/DVD.
      ";
    };

    resumeDevice = mkOption {
      default = "";
      example = "0:0";
      description = "
        Device for manual resume attempt during boot. Looks like 
        major:minor .
      ";
    };

    kernelPackages = mkOption {
      default = pkgs.kernelPackages;
      example = pkgs.kernelPackages_2_6_25;
      merge = backwardPkgsFunMerge;
      description = "
        This option allows you to override the Linux kernel used by
        NixOS.  Since things like external kernel module packages are
        tied to the kernel you're using, it also overrides those.
        This option is a function that takes Nixpkgs as an argument
        (as a convenience), and returns an attribute set containing at
        the very least an attribute <varname>kernel</varname>.
        Additional attributes may be needed depending on your
        configuration.  For instance, if you use the NVIDIA X driver,
        then it also needs to contain an attribute
        <varname>nvidiaDrivers</varname>.
      ";
    };

    kernelParams = mkOption {
      default = [
        "selinux=0"
        "apm=on"
        "acpi=on"
        "vga=0x317"
        "console=tty1"
        "splash=verbose"
      ];
      description = "
        The kernel parameters.  If you want to add additional
        parameters, it's best to set
        <option>boot.extraKernelParams</option>.
      ";
    };

    extraKernelParams = mkOption {
      default = [
      ];
      example = [
        "debugtrace"
      ];
      description = "
        Additional user-defined kernel parameters.
      ";
    };

    hardwareScan = mkOption {
      default = true;
      description = "
        Whether to try to load kernel modules for all detected hardware.
        Usually this does a good job of providing you with the modules
        you need, but sometimes it can crash the system or cause other
        nasty effects.  If the hardware scan is turned on, it can be
        disabled at boot time by adding the <literal>safemode</literal>
        parameter to the kernel command line.
      ";
    };

    extraModulePackages = mkOption {
      default = [];
      # !!! example = [pkgs.aufs pkgs.nvidiaDrivers];
      description = ''
        A list of additional packages supplying kernel modules.
      '';
      merge = backwardPkgsFunListMerge;
    };

    kernelModules = mkOption {
      default = [];
      description = "
        The set of kernel modules to be loaded in the second stage of
        the boot process.  That is, these modules are not included in
        the initial ramdisk, so they'd better not be required for
        mounting the root file system.  Add them to
        <option>boot.initrd.extraKernelModules</option> if they are.
      ";
    };

    initrd = {

      kernelModules = mkOption {
        default = [
          # Note: most of these (especially the SATA/PATA modules)
          # shouldn't be included by default since nixos-hardware-scan
          # detects them, but I'm keeping them for now for backwards
          # compatibility.
          
          # Some SATA/PATA stuff.        
          "ahci"
          "sata_nv"
          "sata_via"
          "sata_sis"
          "sata_uli"
          "ata_piix"
          "pata_marvell"
          
          # Standard SCSI stuff.
          "sd_mod"
          "sr_mod"
          
          # Standard IDE stuff.
          "ide_cd"
          "ide_disk"
          "ide_generic"
          
          # Filesystems.
          "ext3"
          
          # Support USB keyboards, in case the boot fails and we only have
          # a USB keyboard.
          "ehci_hcd"
          "ohci_hcd"
          "usbhid"

          # LVM.
          "dm_mod"
        ];
        description = "
          The set of kernel modules in the initial ramdisk used during the
          boot process.  This set must include all modules necessary for
          mounting the root device.  That is, it should include modules
          for the physical device (e.g., SCSI drivers) and for the file
          system (e.g., ext3).  The set specified here is automatically
          closed under the module dependency relation, i.e., all
          dependencies of the modules list here are included
          automatically.  If you want to add additional
          modules, it's best to set
          <option>boot.initrd.extraKernelModules</option>.
        ";
      };

      extraKernelModules = mkOption {
        default = [];
        description = "
          Additional kernel modules for the initial ramdisk.  These are
          loaded before the modules listed in
          <option>boot.initrd.kernelModules</option>, so they take
          precedence.
        ";
      };

      allowMissing = mkOption {
        default = false;
        description = ''
          Allow some initrd components to be missing. Useful for
          custom kernel that are changed too often to track needed
          kernelModules.
        '';
      };

      lvm = mkOption {
        default = true;
        description = "
          Whether to include lvm in the initial ramdisk. You should use this option
          if your ROOT device is on lvm volume.
        ";
      };

      enableSplashScreen = mkOption {
        default = true;
        description = "
          Whether to show a nice splash screen while booting.
        ";
      };

    };
    
    copyKernels = mkOption {
      default = false;
      description = "
        Whether the Grub menu builder should copy kernels and initial
        ramdisks to /boot.  This is necessary when /nix is on a
        different file system than /boot.
      ";
    };

    localCommands = mkOption {
      default = "";
      example = "text=anything; echo You can put $text here.";
      description = "
        Shell commands to be executed just before Upstart is started.
      ";
    };

    extraTTYs = mkOption {
      default = [];
      example = [8 9];
      description = "
        Tty (virtual console) devices, in addition to the consoles on
        which mingetty and syslogd run, that must be initialised.
        Only useful if you have some program that you want to run on
        some fixed console.  For example, the NixOS installation CD
        opens the manual in a web browser on console 7, so it sets
        <option>boot.extraTTYs</option> to <literal>[7]</literal>.
      ";
    };

  };

  system = {
    # NSS modules.  Hacky!
    nssModules = mkOption {
      internal = true;
      default = [];
      description = "
        Search path for NSS (Name Service Switch) modules.  This allows
        several DNS resolution methods to be specified via
        <filename>/etc/nsswitch.conf</filename>.
      ";
      merge = pkgs.lib.mergeListOption;
      apply = list:
        let
          list2 =
             list
          ++ pkgs.lib.optional config.users.ldap.enable pkgs.nss_ldap;
        in {
          list = list2;
          path = pkgs.lib.makeLibraryPath list2;
        };
    };

    modulesTree = mkOption {
      internal = true;
      default = [];
      description = "
        Tree of kernel modules.  This includes the kernel, plus modules
        built outside of the kernel.  Combine these into a single tree of
        symlinks because modprobe only supports one directory.
      ";
      merge = pkgs.lib.mergeListOption;

      # Convert the list of path to only one path.
      apply = list: pkgs.aggregateModules (
        let
          kernelPackages = config.boot.kernelPackages;
          kernel = kernelPackages.kernel;
        in
        [ kernel ]
        ++ pkgs.lib.optional ((config.networking.enableIntel3945ABGFirmware || config.networking.enableIntel4965AGNFirmware) && !kernel.features ? iwlwifi) kernelPackages.iwlwifi
        ++ pkgs.lib.optional config.hardware.enableGo7007 kernelPackages.wis_go7007
        ++ config.boot.extraModulePackages
        # should only keep this one, other have to be set by the option owners.
        ++ list
      );
    };

    sbin = {
      modprobe = mkOption {
        # should be moved in module-init-tools
        internal = true;
        default = pkgs.substituteAll {
          dir = "sbin";
          src = ./modprobe;
          isExecutable = true;
          inherit (pkgs) module_init_tools;
          inherit (config.system) modulesTree;
        };
        description = "
          Path to the modprobe binary used by the system.
        ";
      };

      mount = mkOption {
        internal = true;
        default = pkgs.utillinux.passthru.function {
          buildMountOnly = true;
          mountHelpers = pkgs.buildEnv {
            name = "mount-helpers";
            paths = [
              pkgs.ntfs3g
              pkgs.mount_cifs
            ];
            pathsToLink = "/sbin";
          } + "/sbin";
        };
        description = "
          Install a special version of mount to search mount tools in
          unusual path.
        ";
      };
    };
  };

  # Hm, this sounds like a catch-all...
  hardware = {

    enableGo7007 = mkOption {
      default = false;
      merge = obsoleteMerge;
      description = ''
        Enable this option to get support for the WIS GO7007SB
        multi-format video encoder, which is used in a number of
        devices such as the Plextor ConvertX TV402U USB TV device.
      '';
    };
  
  };


  networking = {

    hostName = mkOption {
      default = "nixos";
      description = "
        The name of the machine.  Leave it empty if you want to obtain
        it from a DHCP server (if using DHCP).
      ";
    };

    nativeIPv6 = mkOption {
      default = false;
      description = "
        Whether to use IPv6 even though gw6c is not used. For example, 
        for Postfix.
      ";
    };

    extraHosts = mkOption {
      default = "";
      example = "192.168.0.1 lanlocalhost";
      description = ''
        Additional entries to be appended to <filename>/etc/hosts</filename>.
      '';
    };

    defaultGateway = mkOption {
      default = "";
      example = "131.211.84.1";
      description = "
        The default gateway.  It can be left empty if it is auto-detected through DHCP.
      ";
    };

    nameservers = mkOption {
      default = [];
      example = ["130.161.158.4" "130.161.33.17"];
      description = "
        The list of nameservers.  It can be left empty if it is auto-detected through DHCP.
      ";
    };

    domain = mkOption {
      default = "";
      example = "home";
      description = "
        The domain.  It can be left empty if it is auto-detected through DHCP.
      ";
    };

    enableIntel2200BGFirmware = mkOption {
      default = false;
      merge = obsoleteMerge;
      description = "
        Turn on this option if you want firmware for the Intel
        PRO/Wireless 2200BG to be loaded automatically.  This is
        required if you want to use this device.  Intel requires you to
        accept the license for this firmware, see
        <link xlink:href='http://ipw2200.sourceforge.net/firmware.php?fid=7'/>.
      ";
    };

    enableIntel3945ABGFirmware = mkOption {
      default = false;
      merge = obsoleteMerge;
      description = "
        This option enables automatic loading of the firmware for the Intel
        PRO/Wireless 3945ABG.
      ";
    };

    enableIntel4965AGNFirmware = mkOption {
      default = false;
      merge = obsoleteMerge;
      description = "
        This option enables automatic loading of the firmware for the Intel
        PRO/Wireless 4965AGN.
      ";
    };

    enableZydasZD1211Firmware = mkOption {
      default = false;
      merge = obsoleteMerge;
      description = "
        This option enables automatic loading of the firmware for the Zydas
        ZyDAS ZD1211(b) 802.11a/b/g USB WLAN chip.
      ";
    };

    localCommands = mkOption {
      default = "";
      example = "text=anything; echo You can put $text here.";
      description = "
        Shell commands to be executed at the end of the
        <literal>network-interfaces</literal> Upstart job.  Note that if
        you are using DHCP to obtain the network configuration,
        interfaces may not be fully configured yet.
      ";
    };

    interfaceMonitor = {

      enable = mkOption {
        default = false;
        description = "
          If <literal>true</literal>, monitor Ethernet interfaces for
          cables being plugged in or unplugged.  When this occurs, the
          <command>dhclient</command> service is restarted to
          automatically obtain a new IP address.  This is useful for
          roaming users (laptops).
        ";
      };

      beep = mkOption {
        default = false;
        description = "
          If <literal>true</literal>, beep when an Ethernet cable is
          plugged in or unplugged.
        ";
      };

    };

    defaultMailServer = {

      directDelivery = mkOption {
        default = false;
        example = true;
        description = "
          Use the trivial Mail Transfer Agent (MTA)
          <command>ssmtp</command> package to allow programs to send
          e-mail.  If you don't want to run a ``real'' MTA like
          <command>sendmail</command> or <command>postfix</command> on
          your machine, set this option to <literal>true</literal>, and
          set the option
          <option>networking.defaultMailServer.hostName</option> to the
          host name of your preferred mail server.
        ";
      };

      hostName = mkOption {
        example = "mail.example.org";
        description = "
          The host name of the default mail server to use to deliver
          e-mail.
        ";
      };

      domain = mkOption {
        default = "";
        example = "example.org";
        description = "
          The domain from which mail will appear to be sent.
        ";
      };

      useTLS = mkOption {
        default = false;
        example = true;
        description = "
          Whether TLS should be used to connect to the default mail
          server.
        ";
      };

      useSTARTTLS = mkOption {
        default = false;
        example = true;
        description = "
          Whether the STARTTLS should be used to connect to the default
          mail server.  (This is needed for TLS-capable mail servers
          running on the default SMTP port 25.)
        ";
      };

    };

  };


  fileSystems = mkOption {
    default = [];
    example = [
      { mountPoint = "/";
        device = "/dev/hda1";
      }
      { mountPoint = "/data";
        device = "/dev/hda2";
        fsType = "ext3";
        options = "data=journal";
      }
      { mountPoint = "/bigdisk";
        label = "bigdisk";
      }
    ];
    description = "
      The file systems to be mounted.  It must include an entry for
      the root directory (<literal>mountPoint = \"/\"</literal>).  Each
      entry in the list is an attribute set with the following fields:
      <literal>mountPoint</literal>, <literal>device</literal>,
      <literal>fsType</literal> (a file system type recognised by
      <command>mount</command>; defaults to
      <literal>\"auto\"</literal>), and <literal>options</literal>
      (the mount options passed to <command>mount</command> using the
      <option>-o</option> flag; defaults to <literal>\"defaults\"</literal>).

      Instead of specifying <literal>device</literal>, you can also
      specify a volume label (<literal>label</literal>) for file
      systems that support it, such as ext2/ext3 (see <command>mke2fs
      -L</command>).

      <literal>autocreate</literal> forces <literal>mountPoint</literal> to be created with 
      <command>mkdir -p</command> .
    ";
  };


  swapDevices = mkOption {
    default = [];
    example = [
      { device = "/dev/hda7"; }
      { device = "/var/swapfile"; }
      { label = "bigswap"; }
    ];
    description = "
      The swap devices and swap files.  These must have been
      initialised using <command>mkswap</command>.  Each element
      should be an attribute set specifying either the path of the
      swap device or file (<literal>device</literal>) or the label
      of the swap device (<literal>label</literal>, see
      <command>mkswap -L</command>).  Using a label is
      recommended.
    ";
  };

  servicesProposal = {
    # see upstart-jobs/default.nix 
    # the option declarations can be found in the upstart-jobs/newProposal/*.nix files
    # one way to include the declarations here is adding kind of glob "*.nix"
    # file function to builtins to get all jobs
    # then the checking in upstart-jobs/default.nix can be removed again (together with passing arg optionDeclarations)
  };

  services = {

  
    syslogd = {

      tty = mkOption {
        default = 10;
        description = "
          The tty device on which syslogd will print important log
          messages.
        ";
      };
    
    };


<<<<<<< HEAD
=======
    atd = {

      enable = mkOption {
        default = true;
        description = ''
          Whether to enable the `at' daemon, a command scheduler.
        '';
      };

      allowEveryone = mkOption {
        default = false;
        description = ''
          Whether to make /var/spool/at{jobs,spool} writeable 
          by everyone (and sticky).  This is normally not needed since
          the `at' commands are setuid/setgid `atd'.
        '';
      };
    };


>>>>>>> d8c1734b
    ttyBackgrounds = {

      enable = mkOption {
        default = true;
        description = "
          Whether to enable graphical backgrounds for the virtual consoles.
        ";
      };

      defaultTheme = mkOption {
        default = pkgs.fetchurl {
          #url = http://www.bootsplash.de/files/themes/Theme-BabyTux.tar.bz2;
          url = http://www.mirrorservice.org/sites/www.ibiblio.org/gentoo/distfiles/Theme-BabyTux.tar.bz2;
          md5 = "a6d89d1c1cff3b6a08e2f526f2eab4e0";
        };
        description = "
          The default theme for the virtual consoles.  Themes can be found
          at <link xlink:href='http://www.bootsplash.de/' />.
        ";
      };

      defaultSpecificThemes = mkOption {
        default = [
          /*
          { tty = 6;
            theme = pkgs.fetchurl { # Yeah!
              url = http://www.bootsplash.de/files/themes/Theme-Pativo.tar.bz2;
              md5 = "9e13beaaadf88d43a5293e7ab757d569";
            };
          }
          */
          { tty = 10;
            theme = pkgs.fetchurl {
              #url = http://www.bootsplash.de/files/themes/Theme-GNU.tar.bz2;
              url = http://www.mirrorservice.org/sites/www.ibiblio.org/gentoo/distfiles/Theme-GNU.tar.bz2;
              md5 = "61969309d23c631e57b0a311102ef034";
            };
          }
        ];
        description = "
          This option sets specific themes for virtual consoles.  If you
          just want to set themes for additional consoles, use
          <option>services.ttyBackgrounds.specificThemes</option>.
        ";
      };

      specificThemes = mkOption {
        default = [
        ];
        description = "
          This option allows you to set specific themes for virtual
          consoles.
        ";
      };

    };


    mingetty = {

      ttys = mkOption {
        default = [1 2 3 4 5 6];
        description = "
          The list of tty (virtual console) devices on which to start a
          login prompt.
        ";
      };

      waitOnMounts = mkOption {
        default = false;
        description = "
          Whether the login prompts on the virtual consoles will be
          started before or after all file systems have been mounted.  By
          default we don't wait, but if for example your /home is on a
          separate partition, you may want to turn this on.
        ";
      };

      greetingLine = mkOption {
        default = ''<<< Welcome to NixOS (\m) - Kernel \r (\l) >>>'';
        description = "
          Welcome line printed by mingetty.
        ";
      };

      helpLine = mkOption {
        default = "";
        description = "
          Help line printed by mingetty below the welcome line.
          Used by the installation CD to give some hints on
          how to proceed.
        ";
      };

    };


    dhcpd = {

      enable = mkOption {
        default = false;
        description = "
          Whether to enable the DHCP server.
        ";
      };

      extraConfig = mkOption {
        default = "";
        example = "
          option subnet-mask 255.255.255.0;
          option broadcast-address 192.168.1.255;
          option routers 192.168.1.5;
          option domain-name-servers 130.161.158.4, 130.161.33.17, 130.161.180.1;
          option domain-name \"example.org\";
          subnet 192.168.1.0 netmask 255.255.255.0 {
            range 192.168.1.100 192.168.1.200;
          }
        ";
        description = "
          Extra text to be appended to the DHCP server configuration
          file.  Currently, you almost certainly need to specify
          something here, such as the options specifying the subnet
          mask, DNS servers, etc.
        ";
      };

      configFile = mkOption {
        default = null;
        description = "
          The path of the DHCP server configuration file.  If no file
          is specified, a file is generated using the other options.
        ";
      };

      interfaces = mkOption {
        default = ["eth0"];
        description = "
          The interfaces on which the DHCP server should listen.
        ";
      };

      machines = mkOption {
        default = [];
        example = [
          { hostName = "foo";
            ethernetAddress = "00:16:76:9a:32:1d";
            ipAddress = "192.168.1.10";
          }
          { hostName = "bar";
            ethernetAddress = "00:19:d1:1d:c4:9a";
            ipAddress = "192.168.1.11";
          }
        ];
        description = "
          A list mapping ethernet addresses to IP addresses for the
          DHCP server.
        ";
      };

    };


    sshd = {

      enable = mkOption {
        default = false;
        description = "
          Whether to enable the Secure Shell daemon, which allows secure
          remote logins.
        ";
      };

      forwardX11 = mkOption {
        default = true;
        description = "
          Whether to enable sshd to forward X11 connections.
        ";
      };

      allowSFTP = mkOption {
        default = true;
        description = "
          Whether to enable the SFTP subsystem in the SSH daemon.  This
          enables the use of commands such as <command>sftp</command> and
          <command>sshfs</command>.
        ";
      };

      permitRootLogin = mkOption {
        default = "yes";
        description = "
          Whether the root user can login using ssh. Valid options
          are <command>yes</command>, <command>without-password</command>,
          <command>forced-commands-only</command> or
          <command>no</command>
        ";
      };

      gatewayPorts = mkOption {
        default = "no";
        description = "
           Specifies  whether  remote hosts are allowed to connect to ports forwarded for the client. See man sshd_conf.
          ";
        };
    };

    lshd = {

      enable = mkOption {
        default = false;
        description = ''
          Whether to enable the GNU lshd SSH2 daemon, which allows
          secure remote login.
        '';
      };

      portNumber = mkOption {
        default = 22;
        description = ''
          The port on which to listen for connections.
        '';
      };

      interfaces = mkOption {
        default = [];
        description = ''
          List of network interfaces where listening for connections.
          When providing the empty list, `[]', lshd listens on all
          network interfaces.
        '';
        example = [ "localhost" "1.2.3.4:443" ];
      };

      hostKey = mkOption {
        default = "/etc/lsh/host-key";
        description = ''
          Path to the server's private key.  Note that this key must
          have been created, e.g., using "lsh-keygen --server |
          lsh-writekey --server", so that you can run lshd.
        '';
      };

      syslog = mkOption {
        default = true;
        description = ''Whether to enable syslog output.'';
      };

      passwordAuthentication = mkOption {
        default = true;
        description = ''Whether to enable password authentication.'';
      };

      publicKeyAuthentication = mkOption {
        default = true;
        description = ''Whether to enable public key authentication.'';
      };

      rootLogin = mkOption {
        default = false;
        description = ''Whether to enable remote root login.'';
      };

      loginShell = mkOption {
        default = null;
        description = ''
          If non-null, override the default login shell with the
          specified value.
        '';
        example = "/nix/store/xyz-bash-10.0/bin/bash10";
      };

      srpKeyExchange = mkOption {
        default = false;
        description = ''
          Whether to enable SRP key exchange and user authentication.
        '';
      };

      tcpForwarding = mkOption {
        default = true;
        description = ''Whether to enable TCP/IP forwarding.'';
      };

      x11Forwarding = mkOption {
        default = true;
        description = ''Whether to enable X11 forwarding.'';
      };

      subsystems = mkOption {
        default = [ ["sftp" "${pkgs.lsh}/sbin/sftp-server"] ];
        description = ''
          List of subsystem-path pairs, where the head of the pair
          denotes the subsystem name, and the tail denotes the path to
          an executable implementing it.
        '';
      };
    };

    ntp = {

      enable = mkOption {
        default = true;
        description = "
          Whether to synchronise your machine's time using the NTP
          protocol.
        ";
      };

      servers = mkOption {
        default = [
          "0.pool.ntp.org"
          "1.pool.ntp.org"
          "2.pool.ntp.org"
        ];
        description = "
          The set of NTP servers from which to synchronise.
        ";
      };

    };

    portmap = {

      enable = mkOption {
        default = false;
        description = ''
          Whether to enable `portmap', an ONC RPC directory service
          notably used by NFS and NIS, and which can be queried
          using the rpcinfo(1) command.
        '';
      };
    };

    bitlbee = {

      enable = mkOption {
        default = false;
        description = ''
          Whether to run the BitlBee IRC to other chat network gateway.
          Running it allows you to access the MSN, Jabber, Yahoo! and ICQ chat
          networks via an IRC client.
        '';
      };

      interface = mkOption {
        default = "127.0.0.1";
        description = ''
          The interface the BitlBee deamon will be listening to.  If `127.0.0.1',
          only clients on the local host can connect to it; if `0.0.0.0', clients
          can access it from any network interface.
        '';
      };

      portNumber = mkOption {
        default = 6667;
        description = ''
          Number of the port BitlBee will be listening to.
        '';
      };

    };

    gnunet = {
    
      enable = mkOption {
        default = false;
        description = ''
          Whether to run the GNUnet daemon.  GNUnet is GNU's anonymous
          peer-to-peer communication and file sharing framework.
        '';
      };

      home = mkOption {
        default = "/var/lib/gnunet";
        description = ''
          Directory where the GNUnet daemon will store its data.
        '';
      };

      debug = mkOption {
        default = false;
        description = ''
          When true, run in debug mode; gnunetd will not daemonize and
          error messages will be written to stderr instead of a
          logfile.
        '';
      };

      logLevel = mkOption {
        default = "ERROR";
        example = "INFO";
        description = ''
          Log level of the deamon (see `gnunetd(1)' for details).
        '';
      };

      hostLists = mkOption {
        default = [
          "http://gnunet.org/hostlist.php"
          "http://gnunet.mine.nu:8081/hostlist"
          "http://vserver1236.vserver-on.de/hostlist-074"
        ];
        description = ''
          URLs of host lists.
        '';
      };


      applications = mkOption {
        default = [ "advertising" "getoption" "fs" "stats" "traffic" ];
        example = [ "chat" "fs" ];
        description = ''
          List of GNUnet applications supported by the daemon.  Note that
          `fs', which means "file sharing", is probably the one you want.
        '';
      };

      transports = mkOption {
        default = [ "udp" "tcp" "http" "nat" ];
        example = [ "smtp" "http" ];
        description = ''
          List of transport methods used by the server.
        '';
      };

      fileSharing = {
        quota = mkOption {
          default = 1024;
          description = ''
            Maximum file system usage (in MiB) for file sharing.
          '';
        };

        activeMigration = mkOption {
          default = false;
          description = ''
            Whether to allow active migration of content originating
            from other nodes.
          '';
        };
      };

      load = {
        maxNetDownBandwidth = mkOption {
          default = 50000;
          description = ''
            Maximum bandwidth usage (in bits per second) for GNUnet
            when downloading data.
          '';
        };

        maxNetUpBandwidth = mkOption {
          default = 50000;
          description = ''
            Maximum bandwidth usage (in bits per second) for GNUnet
            when downloading data.
          '';
        };

        hardNetUpBandwidth = mkOption {
          default = 0;
          description = ''
            Hard bandwidth limit (in bits per second) when uploading
            data.
          '';
        };

        maxCPULoad = mkOption {
          default = 100;
          description = ''
            Maximum CPU load (percentage) authorized for the GNUnet
            daemon.
          '';
        };

        interfaces = mkOption {
          default = [ "eth0" ];
          example = [ "wlan0" "eth1" ];
          description = ''
            List of network interfaces to use.
          '';
        };
      };

      extraOptions = mkOption {
        default = "";
        example = ''
          [NETWORK]
          INTERFACE = eth3
        '';
        description = ''
          Additional options that will be copied verbatim in `gnunetd.conf'.
          See `gnunetd.conf(5)' for details.
        '';
      };
    };


<<<<<<< HEAD
=======
    xserver = {

      enable = mkOption {
        default = false;
        description = "
          Whether to enable the X server.
        ";
      };

      autorun = mkOption {
        default = true;
        description = "
          Switch to false to create upstart-job and configuration, 
          but not run it automatically
        ";
      };

      exportConfiguration = mkOption {
        default = false;
        description = "
          Create /etc/X11/xorg.conf and a file with environment
          variables
        ";
      };

      tcpEnable = mkOption {
        default = false;
        description = "
          Whether to enable TCP socket for the X server.
        ";
      };

      resolutions = mkOption {
        default = [{x = 1024; y = 768;} {x = 800; y = 600;} {x = 640; y = 480;}];
        description = "
          The screen resolutions for the X server.  The first element is the default resolution.
        ";
      };

      videoDriver = mkOption {
        default = "vesa";
        example = "i810";
        description = "
          The name of the video driver for your graphics card.
        ";
      };

      driSupport = mkOption {
        default = false;
        description = "
          Whether to enable accelerated OpenGL rendering through the
          Direct Rendering Interface (DRI).
        ";
      };

      sessionType = mkOption {
        default = "gnome";
        example = "xterm";
        description = "
          The kind of session to start after login.  Current possibilies
          are <literal>kde</literal> (which starts KDE),
          <literal>gnome</literal> (which starts
          <command>gnome-terminal</command>) and <literal>xterm</literal>
          (which starts <command>xterm</command>).
        ";
      };

      windowManager = mkOption {
        default = "";
        description = "
          This option selects the window manager.  Available values are
          <literal>twm</literal> (extremely primitive),
          <literal>metacity</literal>, <literal>xmonad</literal>
          and <literal>compiz</literal>.  If
          left empty, the <option>sessionType</option> determines the
          window manager, e.g., Metacity for Gnome, and
          <command>kwm</command> for KDE.
        ";
      };

      renderingFlag = mkOption {
        default = "";
        example = "--indirect-rendering";
        description = "
          Possibly pass --indierct-rendering to Compiz.
        ";
      };

      sessionStarter = mkOption {
        example = "${pkgs.xterm}/bin/xterm -ls";
        description = "
          The command executed after login and after the window manager
          has been started.  Used if
          <option>services.xserver.sessionType</option> is empty.
        ";
      };

      startSSHAgent = mkOption {
        default = true;
        description = "
          Whether to start the SSH agent when you log in.  The SSH agent
          remembers private keys for you so that you don't have to type in
          passphrases every time you make an SSH connection.  Use
          <command>ssh-add</command> to add a key to the agent.
        ";
      };

      slim = {

        theme = mkOption {
          default = null;
          example = pkgs.fetchurl {
            url = http://download.berlios.de/slim/slim-wave.tar.gz;
            sha256 = "0ndr419i5myzcylvxb89m9grl2xyq6fbnyc3lkd711mzlmnnfxdy";
          };
          description = "
            The theme for the SLiM login manager.  If not specified, SLiM's
            default theme is used.  See <link
            xlink:href='http://slim.berlios.de/themes01.php'/> for a
            collection of themes.
          ";
        };

        defaultUser = mkOption {
          default = "";
          example = "login";
          description = "
            The default user to load. If you put a username here you
            get it automatically loaded into the username field, and
            the focus is placed on the password.
          ";
        };

        hideCursor = mkOption {
          default = false;
          example = true;
          description = "
            Hide the mouse cursor on the login screen.
          ";
        };
      };

      isClone = mkOption {
        default = true;
        example = false;
        description = "
          Whether to enable the X server clone mode for dual-head.
        ";
      };

      synaptics = {
        enable = mkOption {
          default = false;
          example = true;
          description = "
            Whether to replace mouse with touchpad.
          ";
        };
        dev = mkOption {
          default = "/dev/input/event0";
          description = "
            Event device for Synaptics touchpad.
          ";
        };
        minSpeed = mkOption {
          default = "0.06";
          description = "Cursor speed factor for precision finger motion";
        };
        maxSpeed = mkOption {
          default = "0.12";
          description = "Cursor speed factor for highest-speed finger motion";
        };
	twoFingerScroll = mkOption {
	  default = false;
	  description = "Whether to enable two-finger drag-scrolling";
	};
      };

      layout = mkOption {
        default = "us";
        description = "
          Keyboard layout.
        ";
      };

      xkbModel = mkOption {
        default = "pc104";
        example = "presario";
        description = "
          Keyboard model.
        ";
      };

      xkbOptions = mkOption {
        default = "";
        example = "grp:caps_toggle, grp_led:scroll";
        description = "
          X keyboard options; layout switching goes here.
        ";
      };

      useInternalAGPGART = mkOption {
        default = "";
        example = "no";
        description = "
          Just the wrapper for an xorg.conf option.
        ";
      };

      extraDeviceConfig = mkOption {
        default = "";
        example = "VideoRAM 131072";
        description = "
          Just anything to add into Device section.
        ";
      };

      extraMonitorSettings = mkOption {
        default = "";
        example = "HorizSync 28-49";
        description = "
          Just anything to add into Monitor section.
        ";
      };

      extraDisplaySettings = mkOption {
        default = "";
        example = "Virtual 2048 2048";
        description = "
          Just anything to add into Display subsection (located in Screen section).
        ";
      };
 
      extraModules = mkOption {
        default = "";
        example = "
          SubSection \"extmod\"
          EndSubsection
        ";
        description = "
          Just anything to add into Modules section.
        ";
      };

      serverLayoutOptions = mkOption {
        default = "";
        example = "
          Option \"AIGLX\" \"true\"
        ";
        description = "
          Just anything to add into Monitor section.
        ";
      };

      defaultDepth = mkOption {
        default = 24;
        example = 8;
        description = "
          Default colour depth.
        ";
      };
      
      useXFS = mkOption {
        default = false;
        example = "unix/:7100";
        description = "
          Way to access the X Font Server to use.
        ";
      };

      tty = mkOption {
        default = 7;
        example = 9;
        description = "
          Virtual console for the X server.
        ";
      };

      display = mkOption {
        default = 0;
        example = 1;
        description = "
          Display number for the X server.
        ";
      };

      packageFun = mkOption {
        default = pkgs.xorg;
        merge = obsolete "option" backwardPkgsFunMerge;
        description = "Obsolete: use 'package' instead.";
      };

      package = mkOption {
        default = config.services.xserver.packageFun; # pkgs.xorg;
        description = "
          Alternative X.org package to use. For 
          example, you can replace individual drivers.
        ";
      };

      virtualScreen = mkOption {
        default = null;
	example = {
	  x=2048;
	  y=2048;
	};
	description = "
	  Virtual screen size for Xrandr
	";
      };
    };

>>>>>>> d8c1734b
    ejabberd = {
      enable = mkOption {
        default = false;
        description = "Whether to enable ejabberd server";
      };
            
      spoolDir = mkOption {
        default = "/var/lib/ejabberd";
        description = "Location of the spooldir of ejabberd";
      };
      
      logsDir = mkOption {
        default = "/var/log/ejabberd";
        description = "Location of the logfile directory of ejabberd";
      };
      
      confDir = mkOption {
        default = "/var/ejabberd";
	description = "Location of the config directory of ejabberd";
      };
      
      virtualHosts = mkOption {
        default = "\"localhost\"";
        description = "Virtualhosts that ejabberd should host. Hostnames are surrounded with doublequotes and separated by commas";
      };
    };

    jboss = {
      enable = mkOption {
        default = false;
        description = "Whether to enable jboss";
      };

      tempDir = mkOption {
        default = "/tmp";
        description = "Location where JBoss stores its temp files";
      };
      
      logDir = mkOption {
        default = "/var/log/jboss";
        description = "Location of the logfile directory of JBoss";
      };
      
      serverDir = mkOption {
        description = "Location of the server instance files";
        default = "/var/jboss/server";
      };
      
      deployDir = mkOption {
        description = "Location of the deployment files";
        default = "/nix/var/nix/profiles/default/server/default/deploy/";
      };
      
      libUrl = mkOption {
        default = "file:///nix/var/nix/profiles/default/server/default/lib";
        description = "Location where the shared library JARs are stored";
      };
      
      user = mkOption {
        default = "nobody";
        description = "User account under which jboss runs.";
      };
      
      useJK = mkOption {
        default = false;
        description = "Whether to use to connector to the Apache HTTP server";
      };
    };

    tomcat = {
      enable = mkOption {
        default = false;
        description = "Whether to enable Apache Tomcat";
      };
      
      baseDir = mkOption {
        default = "/var/tomcat";
        description = "Location where Tomcat stores configuration files, webapplications and logfiles";
      };
      
      user = mkOption {
        default = "tomcat";
        description = "User account under which Apache Tomcat runs.";
      };      
      
      deployFrom = mkOption {
        default = "";
        description = "Location where webapplications are stored. Leave empty to use the baseDir.";
      };
      
      javaOpts = mkOption {
        default = "";
        description = "Parameters to pass to the Java Virtual Machine which spawns Apache Tomcat";
      };
      
      catalinaOpts = mkOption {
        default = "";
        description = "Parameters to pass to the Java Virtual Machine which spawns the Catalina servlet container";
      };
      
      sharedLibFrom = mkOption {
        default = "";
        description = "Location where shared libraries are stored. Leave empty to use the baseDir.";
      };
      
      commonLibFrom = mkOption {
        default = "";
        description = "Location where common libraries are stored. Leave empty to use the baseDir.";
      };
      
      contextXML = mkOption {
        default = "";
        description = "Location of the context.xml to use. Leave empty to use the default.";
      };
    };

    httpd = {
    
      enable = mkOption {
        default = false;
        description = "
          Whether to enable the Apache httpd server.
        ";
      };

      experimental = mkOption {
        default = false;
        description = "
          Whether to use the new-style Apache configuration.
        ";
      };

      extraConfig = mkOption {
        default = "";
        description = "
          These configuration lines will be passed verbatim to the apache config
        ";
      };

      extraModules = mkOption {
        default = [];
        example = [ "proxy_connect" { name = "php5_module"; path = "${pkgs.php}/modules/libphp5.so"; } ];
        description = ''
          Specifies additional Apache modules.  These can be specified
          as a string in the case of modules distributed with Apache,
          or as an attribute set specifying the
          <varname>name</varname> and <varname>path</varname> of the
          module.
        '';
      };

      logPerVirtualHost = mkOption {
        default = false;
        description = "
          If enabled, each virtual host gets its own
          <filename>access_log</filename> and
          <filename>error_log</filename>, namely suffixed by the
          <option>hostName</option> of the virtual host.
        ";
      };

      user = mkOption {
        default = "wwwrun";
        description = "
          User account under which httpd runs.  The account is created
          automatically if it doesn't exist.
        ";
      };

      group = mkOption {
        default = "wwwrun";
        description = "
          Group under which httpd runs.  The account is created
          automatically if it doesn't exist.
        ";
      };

      logDir = mkOption {
        default = "/var/log/httpd";
        description = "
          Directory for Apache's log files.  It is created automatically.
        ";
      };

      stateDir = mkOption {
        default = "/var/run/httpd";
        description = "
          Directory for Apache's transient runtime state (such as PID
          files).  It is created automatically.  Note that the default,
          <filename>/var/run/httpd</filename>, is deleted at boot time.
        ";
      };

      mod_php = mkOption {
        default = false;
        description = "Whether to enable the PHP module.";
      };

      mod_jk = {
        enable = mkOption {
          default = false;
          description = "Whether to enable the Apache Tomcat connector.";
        };
        
        applicationMappings = mkOption {
          default = [];
          description = "List of Java webapplications that should be mapped to the servlet container (Tomcat/JBoss)";
        };
      };

      virtualHosts = mkOption {
        default = [];
        example = [
          { hostName = "foo";
            documentRoot = "/data/webroot-foo";
          }
          { hostName = "bar";
            documentRoot = "/data/webroot-bar";
          }
        ];
        description = ''
          Specification of the virtual hosts served by Apache.  Each
          element should be an attribute set specifying the
          configuration of the virtual host.  The available options
          are the non-global options permissible for the main host.
        '';
      };

      subservices = {

        # !!! remove this
        subversion = {

          enable = mkOption {
            default = false;
            description = "
              Whether to enable the Subversion subservice in the webserver.
            ";
          };

          notificationSender = mkOption {
            default = "svn-server@example.org";
            example = "svn-server@example.org";
            description = "
              The email address used in the Sender field of commit
              notification messages sent by the Subversion subservice.
            ";
          };

          userCreationDomain = mkOption {
            default = "example.org"; 
            example = "example.org";
            description = "
              The domain from which user creation is allowed.  A client can
              only create a new user account if its IP address resolves to
              this domain.
            ";
          };

          autoVersioning = mkOption {
            default = false;
            description = "
              Whether you want the Subversion subservice to support
              auto-versioning, which enables Subversion repositories to be
              mounted as read/writable file systems on operating systems that
              support WebDAV.
            ";
          };
          
          dataDir = mkOption {
            default = "/no/such/path/exists";
            description = "
              Place to put SVN repository.
            ";
          };

          organization = {

            name = mkOption {
              default = null;
              description = "
                Name of the organization hosting the Subversion service.
              ";
            };

            url = mkOption {
              default = null;
              description = "
                URL of the website of the organization hosting the Subversion service.
              ";
            };

            logo = mkOption {
              default = null;
              description = "
                Logo the organization hosting the Subversion service.
              ";
            };

          };

        };

      };

    } // # Include the options shared between the main server and virtual hosts.
    (import ../upstart-jobs/apache-httpd/per-server-options.nix {
      inherit mkOption;
      forMainServer = true;
    });

    vsftpd = {
      enable = mkOption {
        default = false;
        description = "
          Whether to enable the vsftpd FTP server.
        ";
      };
      
      anonymousUser = mkOption {
        default = false;
        description = "
          Whether to enable the anonymous FTP user.
        ";
      };

      writeEnable = mkOption {
        default = false;
        description = "
          Whether any write activity is permitted to users.
        ";
      };

      anonymousUploadEnable = mkOption {
        default = false;
        description = "
          Whether any uploads are permitted to anonymous users.
        ";
      };

      anonymousMkdirEnable = mkOption {
        default = false;
        description = "
          Whether mkdir is permitted to anonymous users.
        ";
      };
    };
    
    printing = {

      enable = mkOption {
        default = false;
        description = "
          Whether to enable printing support through the CUPS daemon.
        ";
      };

    };


    udev = {

      addFirmware = mkOption {
        default = [];
        example = ["/mnt/big-storage/firmware/"];
        description = "
          To specify firmware that is not too spread to ensure 
          a package, or have an interactive process of extraction
          and cannot be redistributed.
        ";
        merge = pkgs.lib.mergeListOption;
      };

      addUdevPkgs = mkOption {
        default = [];
        description = "
          List of packages containing udev rules.
        ";
        merge = pkgs.lib.mergeListOption;
      };
      
      sndMode = mkOption {
        default = "0600";
        example = "0666";
        description = "
          Permissions for /dev/snd/*, in case you have multiple 
          logged in users or if the devices belong to root for 
          some reason.
        ";
      };
    };


    samba = {

      enable = mkOption {
        default = false;
        description = "
          Whether to enable the samba server. (to communicate with, and provide windows shares)
        ";
      };

    };


    gw6c = {

      enable = mkOption {
        default = false;
        description = "
          Whether to enable Gateway6 client (IPv6 tunnel).
        ";
      };

      autorun = mkOption {
        default = true;
        description = "
          Switch to false to create upstart-job and configuration, 
          but not run it automatically
        ";
      };

      username = mkOption {
        default = "";
        description = "
          Your Gateway6 login name, if any.
        ";
      };

      password = mkOption {
        default = "";
        description = "
          Your Gateway6 password, if any.
        ";
      };

      server = mkOption {
        default = "anon.freenet6.net";
        example = "broker.freenet6.net";
        description = "
          Used Gateway6 server.
        ";
      };

      keepAlive = mkOption {
        default = "30";
        example = "2";
        description = "
          Gateway6 keep-alive period.
        ";
      };

      everPing = mkOption {
        default = "1000000";
        example = "2";
        description = "
          Gateway6 manual ping period.
        ";
      };

      waitPingableBroker = mkOption {
        default = true;
        example = false;
        description = "
          Whether to wait until tunnel broker returns ICMP echo.
        ";
      };

    };


    ircdHybrid = {

      enable = mkOption {
        default = false;
        description = "
          Enable IRCD.
        ";
      };

      serverName = mkOption {
        default = "hades.arpa";
        description = "
          IRCD server name.
        ";
      };

      sid = mkOption {
        default = "0NL";
        description = "
          IRCD server unique ID in a net of servers.
        ";
      };

      description = mkOption {
        default = "Hybrid-7 IRC server.";
        description = "
          IRCD server description.
        ";
      };

      rsaKey = mkOption {
        default = null;
        example = /root/certificates/irc.key;
        description = "
          IRCD server RSA key. 
        ";
      };

      certificate = mkOption {
        default = null;
        example = /root/certificates/irc.pem;
        description = "
          IRCD server SSL certificate. There are some limitations - read manual.
        ";
      };

      adminEmail = mkOption {
        default = "<bit-bucket@example.com>";
        example = "<name@domain.tld>";
        description = "
          IRCD server administrator e-mail. 
        ";
      };

      extraIPs = mkOption {
        default = [];
        example = ["127.0.0.1"];
        description = "
          Extra IP's to bind.
        ";
      };

      extraPort = mkOption {
        default = "7117";
        description = "
          Extra port to avoid filtering.
        ";
      };

    };


    xfs = {

      enable = mkOption {
        default = false;
        description = "
          Whether to enable the X Font Server.
        ";
      };

    };


    mysql = {
      enable = mkOption {
        default = false;
        description = "
          Whether to enable the MySQL server.
        ";
      };
      
      port = mkOption {
        default = "3306";
        description = "Port of MySQL"; 
      };
      
      user = mkOption {
        default = "mysql";
        description = "User account under which MySQL runs";
      };
      
      dataDir = mkOption {
        default = "/var/mysql";
        description = "Location where MySQL stores its table files";
      };
      
      logError = mkOption {
        default = "/var/log/mysql_err.log";
        description = "Location of the MySQL error logfile";
      };
      
      pidDir = mkOption {
        default = "/var/run/mysql";
        description = "Location of the file which stores the PID of the MySQL server";
      };
    };

    
    postgresql = {
      enable = mkOption {
        default = false;
        description = "
          Whether to run PostgreSQL.
        ";
      };
      port = mkOption {
        default = "5432";
        description = "
          Port for PostgreSQL.
        ";
      };
      logDir = mkOption {
        default = "/var/log/postgresql";
        description = "
          Log directory for PostgreSQL.
        ";
      };
      dataDir = mkOption {
        default = "/var/db/postgresql";
        description = "
          Data directory for PostgreSQL.
        ";
      };
      subServices = mkOption {
        default = [];
        description = "
          Subservices list. As it is already implememnted, 
          here is an interface...
        ";
      };
      authentication = mkOption {
        default = ''
          # Generated file; do not edit!
          local all all              ident sameuser
          host  all all 127.0.0.1/32 md5
          host  all all ::1/128      md5
        '';
        description = "
          Hosts (except localhost), who you allow to connect.
        ";
      };
      allowedHosts = mkOption {
        default = [];
        description = "
          Hosts (except localhost), who you allow to connect.
        ";
      };
      authMethod = mkOption {
        default = " ident sameuser ";
        description = "
          How to authorize users. 
          Note: ident needs absolute trust to all allowed client hosts.";
      };
    };

    
    openfire = {
      enable = mkOption {
        default = false;
        description = "
          Whether to enable OpenFire XMPP server.
        ";
      };
      usePostgreSQL = mkOption {
        default = true;
        description = "
          Whether you use PostgreSQL service for your storage back-end.
        ";
      };
    };

    
    postfix = {
      enable = mkOption {
        default = false;
        description ="
          Whether to run the Postfix mail server.
        ";
      };
      user = mkOption {
        default = "postfix";
        description = "
          How to call postfix user (must be used only for postfix).
        ";
      };
      group = mkOption {
        default = "postfix";
        description = "
          How to call postfix group (must be used only for postfix).
        ";
      };
      setgidGroup = mkOption {
        default = "postdrop";
        description = "
          How to call postfix setgid group (for postdrop). Should 
          be uniquely used group.
        ";
      };
      networks = mkOption {
        default = null;
        example = ["192.168.0.1/24"];
        description = "
          Net masks for trusted - allowed to relay mail to third parties - 
          hosts. Leave empty to use mynetworks_style configuration or use 
          default (localhost-only).
        ";
      };
      networksStyle = mkOption {
        default = "";
        description = "
          Name of standard way of trusted network specification to use,
          leave blank if you specify it explicitly or if you want to use 
          default (localhost-only).
        ";
      };
      hostname = mkOption {
        default = "";
        description ="
          Hostname to use. Leave blank to use just the hostname of machine.
          It should be FQDN.
        ";
      };
      domain = mkOption {
        default = "";
        description ="
          Domain to use. Leave blank to use hostname minus first component.
        ";
      };
      origin = mkOption {
        default = "";
        description ="
          Origin to use in outgoing e-mail. Leave blank to use hostname.
        ";
      };
      destination = mkOption {
        default = null;
        example = ["localhost"];
        description = "
          Full (!) list of domains we deliver locally. Leave blank for 
          acceptable Postfix default.
        ";
      };
      relayDomains = mkOption {
        default = null;
        example = ["localdomain"];
        description = "
          List of domains we agree to relay to. Default is the same as 
          destination.
        ";
      };
      relayHost = mkOption {
        default = "";
        description = "
          Mail relay for outbound mail.
        ";
      };
      lookupMX = mkOption {
        default = false;
        description = "
          Whether relay specified is just domain whose MX must be used.
        ";
      };
      postmasterAlias = mkOption {
        default = "root";
        description = "
          Who should receive postmaster e-mail.
        ";
      };
      rootAlias = mkOption {
        default = "";
        description = "
          Who should receive root e-mail. Blank for no redirection.
        ";
      };
      extraAliases = mkOption {
        default = "";
        description = "
          Additional entries to put verbatim into aliases file.
        ";
      };

      sslCert = mkOption {
        default = "";
        description = "
          SSL certificate to use.
        ";
      };
      sslCACert = mkOption {
        default = "";
        description = "
          SSL certificate of CA.
        ";
      };
      sslKey = mkOption {
        default = "";
        description ="
          SSL key to use.
        ";
      };

      recipientDelimiter = mkOption {
        default = "";
        example = "+";
        description = "
          Delimiter for address extension: so mail to user+test can be handled by ~user/.forward+test
        ";
      };

    };

    dovecot = {
      enable = mkOption {
        default = false;
        description = "Whether to enable dovecot POP3/IMAP server.";
      };

      user = mkOption {
        default = "dovecot";
        description = "dovecot user name";
      };
      group = mkOption {
        default = "dovecot";
        description = "dovecot group name";
      };

      sslServerCert = mkOption {
        default = "";
        description = "Server certificate";
      };
      sslCACert = mkOption {
        default = "";
        description = "CA certificate used by server certificate";
      };
      sslServerKey = mkOption {
        default = "";
        description = "Server key";
      };
    };

    bind = {
      enable = mkOption {
        default = false;
        description = "
          Whether to enable BIND domain name server.
        ";
      };
      cacheNetworks = mkOption {
        default = ["127.0.0.0/24"];
        description = "
          What networks are allowed to use us as a resolver.
        ";
      };
      blockedNetworks = mkOption {
        default = [];
        description = "
          What networks are just blocked.
        ";
      };
      zones = mkOption {
        default = [];
        description = "
          List of zones we claim authority over.
            master=false means slave server; slaves means addresses 
           who may request zone transfer.
        ";
        example = [{
          name = "example.com";
          master = false;
          file = "/var/dns/example.com";
          masters = ["192.168.0.1"];
          slaves = [];
        }];
      };
    };

  };

  installer = {

    nixpkgsURL = mkOption {
      default = "";
      example = http://nixos.org/releases/nix/nixpkgs-0.11pre7577;
      description = "
        URL of the Nixpkgs distribution to use when building the
        installation CD.
      ";
    };

    repos = {
      nixos = mkOption {
        default = [ { type  = "svn"; }  ];
        example = [ { type = "svn"; url = "https://svn.nixos.org/repos/nix/nixos/branches/stdenv-updates"; target = "/etc/nixos/nixos-stdenv-updates"; }
                    { type = "git"; initialize = ''git clone git://mawercer.de/nixos $target''; update = "git pull origin"; target = "/etc/nixos/nixos-git"; }
                  ];
        description = ''
          The NixOS repository from which the system will be built.
          <command>nixos-checkout</command> will update all working
          copies of the given repositories,
          <command>nixos-rebuild</command> will use the first item
          which has the attribute <literal>default = true</literal>
          falling back to the first item. The type defines the
          repository tool added to the path. It also defines a "valid"
          repository.  If the target directory already exists and it's
          not valid it will be moved to the backup location
          <filename><replaceable>dir</replaceable>-date</filename>.
          For svn the default target and repositories are
          <filename>/etc/nixos/nixos</filename> and
          <filename>https://svn.nixos.org/repos/nix/nixos/trunk</filename>.
          For git repositories update is called after initialization
          when the repo is initialized.  The initialize code is run
          from working directory dirname
          <replaceable>target</replaceable> and should create the
          directory
          <filename><replaceable>dir</replaceable></filename>. (<command>git
          clone url nixos/nixpkgs/services</command> should do) For
          the executables used see <option>repoTypes</option>.
        '';
      };

      nixpkgs = mkOption {
        default = [ { type  = "svn"; }  ];
        description = "same as <option>repos.nixos</option>";
      };

      services = mkOption {
        default = [ { type  = "svn"; } ];
        description = "same as <option>repos.nixos</option>";
      };
    };

    repoTypes = mkOption {
      default = {
        svn = { valid = "[ -d .svn ]"; env = [ pkgs.coreutils pkgs.subversion ]; };
        git = { valid = "[ -d .git ]"; env = [ pkgs.coreutils pkgs.git pkgs.gnused /*  FIXME: use full path to sed in nix-pull */ ]; };
      };
      description = ''
        Defines, for each supported version control system
        (e.g. <literal>git</literal>), the dependencies for the
        mechanism, as well as a test used to determine whether a
        directory is a checkout created by that version control
        system.
      '';
    };

    manifests = mkOption {
      default = [http://nixos.org/releases/nixpkgs/channels/nixpkgs-unstable/MANIFEST];
      example =
        [ http://nixos.org/releases/nixpkgs/channels/nixpkgs-unstable/MANIFEST
          http://nixos.org/releases/nixpkgs/channels/nixpkgs-stable/MANIFEST
        ];
      description = "
        URLs of manifests to be downloaded when you run
        <command>nixos-rebuild</command> to speed up builds.
      ";
    };

  };


  nix = {

    maxJobs = mkOption {
      default = 1;
      example = 2;
      description = "
        This option defines the maximum number of jobs that Nix will try
        to build in parallel.  The default is 1.  You should generally
        set it to the number of CPUs in your system (e.g., 2 on a Athlon
        64 X2).
      ";
    };

    useChroot = mkOption {
      default = false;
      example = true;
      description = "
        If set, Nix will perform builds in a chroot-environment that it
        will set up automatically for each build.  This prevents
        impurities in builds by disallowing access to dependencies
        outside of the Nix store.
      ";
    };

    extraOptions = mkOption {
      default = "";
      example = "
        gc-keep-outputs = true
        gc-keep-derivations = true
      ";
      description = "
        This option allows to append lines to nix.conf. 
      ";
    };

    distributedBuilds = mkOption {
      default = false;
      description = "
        Whether to distribute builds to the machines listed in
        <option>nix.buildMachines</option>.
      ";
    };

    buildMachines = mkOption {
      example = [
        { hostName = "voila.labs.cs.uu.nl";
          sshUser = "nix";
          sshKey = "/root/.ssh/id_buildfarm";
          system = "powerpc-darwin";
          maxJobs = 1;
        }
        { hostName = "linux64.example.org";
          sshUser = "buildfarm";
          sshKey = "/root/.ssh/id_buildfarm";
          system = "x86_64-linux";
          maxJobs = 2;
        }
      ];
      description = "
        This option lists the machines to be used if distributed
        builds are enabled (see
        <option>nix.distributedBuilds</option>).  Nix will perform
        derivations on those machines via SSh by copying the inputs to
        the Nix store on the remote machine, starting the build, then
        copying the output back to the local Nix store.  Each element
        of the list should be an attribute set containing the
        machine's host name (<varname>hostname</varname>), the user
        name to be used for the SSH connection
        (<varname>sshUser</varname>), the Nix system type
        (<varname>system</varname>, e.g.,
        <literal>\"i686-linux\"</literal>), the maximum number of jobs
        to be run in parallel on that machine
        (<varname>maxJobs</varname>), and the path to the SSH private
        key to be used to connect (<varname>sshKey</varname>).  The
        SSH private key should not have a passphrase, and the
        corresponding public key should be added to
        <filename>~<replaceable>sshUser</replaceable>/authorized_keys</filename>
        on the remote machine.
      ";
    };

    # Environment variables for running Nix.
    envVars = mkOption {
      internal = true;
      default = "";
      description = "
        Define the environment variables used by nix to 
      ";

      merge = pkgs.lib.mergeStringOption;

      # other option should be used to define the content instead of using
      # the apply function.
      apply = conf: ''
        export NIX_CONF_DIR=/nix/etc/nix

        # Enable the copy-from-other-stores substituter, which allows builds
        # to be sped up by copying build results from remote Nix stores.  To
        # do this, mount the remote file system on a subdirectory of
        # /var/run/nix/remote-stores.
        export NIX_OTHER_STORES=/var/run/nix/remote-stores/*/nix
        
      '' + # */
      (if config.nix.distributedBuilds then
        ''
          export NIX_BUILD_HOOK=${config.environment.nix}/libexec/nix/build-remote.pl
          export NIX_REMOTE_SYSTEMS=/etc/nix.machines
          export NIX_CURRENT_LOAD=/var/run/nix/current-load
        ''
      else "") + conf;
    };
  };


  security = {

    setuidPrograms = mkOption {
      default = [
        "passwd" "su" "crontab" "ping" "ping6"
        "fusermount" "wodim" "cdrdao" "growisofs"
      ];
      description = "
        Only the programs from system path listed her will be made setuid root
        (through a wrapper program).  It's better to set
        <option>security.extraSetuidPrograms</option>.
      ";
    };

    extraSetuidPrograms = mkOption {
      default = [];
      example = ["fusermount"];
      description = "
        This option lists additional programs that must be made setuid
        root.
      ";
    };

    setuidOwners = mkOption {
      default = [];
      example = [{
        program = "sendmail";
        owner = "nodody";
        group = "postdrop";
        setuid = false;
        setgid = true;
      }];
      description = ''
        List of non-trivial setuid programs from system path, like Postfix sendmail. Default 
        should probably be nobody:nogroup:false:false - if you are bothering
        doing anything with a setuid program, "root.root u+s g-s" is not what
        you are aiming at..
      '';
    };

    seccureKeys = {
      public = mkOption {
        default = /var/elliptic-keys/public;
        description = "
          Public key. Make it path argument, so it is copied into store and
          hashed. 

          The key is used to encrypt Gateway 6 configuration in store, as it
          contains a password for external service. Unfortunately, 
          derivation file should be protected by other means. For example, 
          nix-http-export.cgi will happily export any non-derivation path,
          but not a derivation.
        ";
      };
      private = mkOption {
        default = "/var/elliptic-keys/private";
        description = "
          Private key. Make it string argument, so it is not copied into store.
        ";
      };
    };

  };


  users = {

    ldap = {

      enable = mkOption {
        default = false;
        description = "
          Whether to enable authentication against an LDAP server.
        ";
      };

      server = mkOption {
        example = "ldap://ldap.example.org/";
        description = "
          The URL of the LDAP server.
        ";
      };

      base = mkOption {
        example = "dc=example,dc=org";
        description = "
          The distinguished name of the search base.
        ";
      };

      useTLS = mkOption {
        default = false;
        description = "
          If enabled, use TLS (encryption) over an LDAP (port 389)
          connection.  The alternative is to specify an LDAPS server (port
          636) in <option>users.ldap.server</option> or to forego
          security.
        ";
      };

    };

  };


  i18n = {

    defaultLocale = mkOption {
      default = "en_US.UTF-8";
      example = "nl_NL.UTF-8";
      description = "
        The default locale.  It determines the language for program
        messages, the format for dates and times, sort order, and so on.
        It also determines the character set, such as UTF-8.
      ";
    };

    consoleFont = mkOption {
      default = "lat9w-16";
      example = "LatArCyrHeb-16";
      description = "
        The font used for the virtual consoles.  Leave empty to use
        whatever the <command>setfont</command> program considers the
        default font.
      ";
    };

    consoleKeyMap = mkOption {
      default = "us";
      example = "fr";
      description = "
        The keyboard mapping table for the virtual consoles.
      ";
    };

  };


  environment = {

    pathsToLink = mkOption {
      default = ["/bin" "/sbin" "/lib" "/share" "/man" "/info"];
      example = ["/"];
      description = "
        Lists directories to be symlinked in `/var/run/current-system/sw'.
      ";
    };

    cleanStart = mkOption {
      default = false;
      example = true;
      description = "
        There are some times when you want really small system for specific 
        purpose and do not want default package list. Setting 
        <varname>cleanStart</varname> to <literal>true</literal> allows you 
        to create a system with empty path - only extraPackages will be 
        included.
      ";
    };

    extraPackages = mkOption {
      default = [];
      example = [pkgs.firefox pkgs.thunderbird];
      merge = backwardPkgsFunListMerge;
      description = "
        This option allows you to add additional packages to the system
        path.  These packages are automatically available to all users,
        and they are automatically updated every time you rebuild the
        system configuration.  (The latter is the main difference with
        installing them in the default profile,
        <filename>/nix/var/nix/profiles/default</filename>.  The value
        of this option must be a function that returns a list of
        packages.  The function will be called with the Nix Packages
        collection as its argument for convenience.
      ";
    };

    nix = mkOption {
      default = pkgs.nixUnstable;
      example = pkgs.nixCustomFun /root/nix.tar.gz;
      merge = backwardPkgsFunMerge;
      description = "
        Use non-default Nix easily. Be careful, though, not to break everything.
      ";
    };

    checkConfigurationOptions = mkOption {
      default = true;
      example = false;
      description = "
        If all configuration options must be checked. Non-existing options fail build.
      ";
    };

    unixODBCDrivers = mkOption {
      default = pkgs : [];
      example = "pkgs : map (x : x.ini) (with pkgs.unixODBCDrivers; [ mysql psql psqlng ] )";
      description = "specifies unix odbc drivers to be registered at /etc/odbcinst.ini";
    };

  };
  
  nesting = {
    children = mkOption {
      default = [];
      description = "
        Additional configurations to build.
      ";
    };
  };

  passthru = mkOption {
    default = {};
    description = "
      Additional parameters. Ignored. When you want to be sure that 
      /etc/nixos/nixos -A config.passthru.* is that same thing the 
      system rebuild will use.
    ";
  };

  require = [
    # boot (is it the right place ?)
    (import ../boot/boot-stage-2.nix)
    (import ../installer/grub.nix)

    # system
    (import ../system/system-options.nix)
    (import ../system/activate-configuration.nix)
    (import ../upstart-jobs/default.nix)

    # security
    (import ../system/sudo.nix)

    # environment
    (import ../etc/default.nix)

    # users
    (import ../system/users-groups.nix)

    # newtworking
    (import ../upstart-jobs/dhclient.nix)

    # hardware
    (import ../upstart-jobs/pcmcia.nix)

    # services
    (import ../upstart-jobs/avahi-daemon.nix)
    (import ../upstart-jobs/atd.nix)
    (import ../upstart-jobs/dbus.nix)
    (import ../upstart-jobs/hal.nix)
    (import ../upstart-jobs/gpm.nix)
    (import ../upstart-jobs/nagios/default.nix)
    (import ../upstart-jobs/xserver.nix)
    (import ../upstart-jobs/zabbix-agent.nix)
    (import ../upstart-jobs/zabbix-server.nix)
    (import ../upstart-jobs/disnix.nix)
    (import ../upstart-jobs/cron.nix)
    (import ../upstart-jobs/fcron.nix)
    (import ../upstart-jobs/cron/locate.nix)

    # fonts
    (import ../system/fonts.nix)

    # sound
    (import ../upstart-jobs/alsa.nix)
  ];
}<|MERGE_RESOLUTION|>--- conflicted
+++ resolved
@@ -301,7 +301,6 @@
           kernel = kernelPackages.kernel;
         in
         [ kernel ]
-        ++ pkgs.lib.optional ((config.networking.enableIntel3945ABGFirmware || config.networking.enableIntel4965AGNFirmware) && !kernel.features ? iwlwifi) kernelPackages.iwlwifi
         ++ pkgs.lib.optional config.hardware.enableGo7007 kernelPackages.wis_go7007
         ++ config.boot.extraModulePackages
         # should only keep this one, other have to be set by the option owners.
@@ -621,29 +620,6 @@
     };
 
 
-<<<<<<< HEAD
-=======
-    atd = {
-
-      enable = mkOption {
-        default = true;
-        description = ''
-          Whether to enable the `at' daemon, a command scheduler.
-        '';
-      };
-
-      allowEveryone = mkOption {
-        default = false;
-        description = ''
-          Whether to make /var/spool/at{jobs,spool} writeable 
-          by everyone (and sticky).  This is normally not needed since
-          the `at' commands are setuid/setgid `atd'.
-        '';
-      };
-    };
-
-
->>>>>>> d8c1734b
     ttyBackgrounds = {
 
       enable = mkOption {
@@ -1142,321 +1118,6 @@
     };
 
 
-<<<<<<< HEAD
-=======
-    xserver = {
-
-      enable = mkOption {
-        default = false;
-        description = "
-          Whether to enable the X server.
-        ";
-      };
-
-      autorun = mkOption {
-        default = true;
-        description = "
-          Switch to false to create upstart-job and configuration, 
-          but not run it automatically
-        ";
-      };
-
-      exportConfiguration = mkOption {
-        default = false;
-        description = "
-          Create /etc/X11/xorg.conf and a file with environment
-          variables
-        ";
-      };
-
-      tcpEnable = mkOption {
-        default = false;
-        description = "
-          Whether to enable TCP socket for the X server.
-        ";
-      };
-
-      resolutions = mkOption {
-        default = [{x = 1024; y = 768;} {x = 800; y = 600;} {x = 640; y = 480;}];
-        description = "
-          The screen resolutions for the X server.  The first element is the default resolution.
-        ";
-      };
-
-      videoDriver = mkOption {
-        default = "vesa";
-        example = "i810";
-        description = "
-          The name of the video driver for your graphics card.
-        ";
-      };
-
-      driSupport = mkOption {
-        default = false;
-        description = "
-          Whether to enable accelerated OpenGL rendering through the
-          Direct Rendering Interface (DRI).
-        ";
-      };
-
-      sessionType = mkOption {
-        default = "gnome";
-        example = "xterm";
-        description = "
-          The kind of session to start after login.  Current possibilies
-          are <literal>kde</literal> (which starts KDE),
-          <literal>gnome</literal> (which starts
-          <command>gnome-terminal</command>) and <literal>xterm</literal>
-          (which starts <command>xterm</command>).
-        ";
-      };
-
-      windowManager = mkOption {
-        default = "";
-        description = "
-          This option selects the window manager.  Available values are
-          <literal>twm</literal> (extremely primitive),
-          <literal>metacity</literal>, <literal>xmonad</literal>
-          and <literal>compiz</literal>.  If
-          left empty, the <option>sessionType</option> determines the
-          window manager, e.g., Metacity for Gnome, and
-          <command>kwm</command> for KDE.
-        ";
-      };
-
-      renderingFlag = mkOption {
-        default = "";
-        example = "--indirect-rendering";
-        description = "
-          Possibly pass --indierct-rendering to Compiz.
-        ";
-      };
-
-      sessionStarter = mkOption {
-        example = "${pkgs.xterm}/bin/xterm -ls";
-        description = "
-          The command executed after login and after the window manager
-          has been started.  Used if
-          <option>services.xserver.sessionType</option> is empty.
-        ";
-      };
-
-      startSSHAgent = mkOption {
-        default = true;
-        description = "
-          Whether to start the SSH agent when you log in.  The SSH agent
-          remembers private keys for you so that you don't have to type in
-          passphrases every time you make an SSH connection.  Use
-          <command>ssh-add</command> to add a key to the agent.
-        ";
-      };
-
-      slim = {
-
-        theme = mkOption {
-          default = null;
-          example = pkgs.fetchurl {
-            url = http://download.berlios.de/slim/slim-wave.tar.gz;
-            sha256 = "0ndr419i5myzcylvxb89m9grl2xyq6fbnyc3lkd711mzlmnnfxdy";
-          };
-          description = "
-            The theme for the SLiM login manager.  If not specified, SLiM's
-            default theme is used.  See <link
-            xlink:href='http://slim.berlios.de/themes01.php'/> for a
-            collection of themes.
-          ";
-        };
-
-        defaultUser = mkOption {
-          default = "";
-          example = "login";
-          description = "
-            The default user to load. If you put a username here you
-            get it automatically loaded into the username field, and
-            the focus is placed on the password.
-          ";
-        };
-
-        hideCursor = mkOption {
-          default = false;
-          example = true;
-          description = "
-            Hide the mouse cursor on the login screen.
-          ";
-        };
-      };
-
-      isClone = mkOption {
-        default = true;
-        example = false;
-        description = "
-          Whether to enable the X server clone mode for dual-head.
-        ";
-      };
-
-      synaptics = {
-        enable = mkOption {
-          default = false;
-          example = true;
-          description = "
-            Whether to replace mouse with touchpad.
-          ";
-        };
-        dev = mkOption {
-          default = "/dev/input/event0";
-          description = "
-            Event device for Synaptics touchpad.
-          ";
-        };
-        minSpeed = mkOption {
-          default = "0.06";
-          description = "Cursor speed factor for precision finger motion";
-        };
-        maxSpeed = mkOption {
-          default = "0.12";
-          description = "Cursor speed factor for highest-speed finger motion";
-        };
-	twoFingerScroll = mkOption {
-	  default = false;
-	  description = "Whether to enable two-finger drag-scrolling";
-	};
-      };
-
-      layout = mkOption {
-        default = "us";
-        description = "
-          Keyboard layout.
-        ";
-      };
-
-      xkbModel = mkOption {
-        default = "pc104";
-        example = "presario";
-        description = "
-          Keyboard model.
-        ";
-      };
-
-      xkbOptions = mkOption {
-        default = "";
-        example = "grp:caps_toggle, grp_led:scroll";
-        description = "
-          X keyboard options; layout switching goes here.
-        ";
-      };
-
-      useInternalAGPGART = mkOption {
-        default = "";
-        example = "no";
-        description = "
-          Just the wrapper for an xorg.conf option.
-        ";
-      };
-
-      extraDeviceConfig = mkOption {
-        default = "";
-        example = "VideoRAM 131072";
-        description = "
-          Just anything to add into Device section.
-        ";
-      };
-
-      extraMonitorSettings = mkOption {
-        default = "";
-        example = "HorizSync 28-49";
-        description = "
-          Just anything to add into Monitor section.
-        ";
-      };
-
-      extraDisplaySettings = mkOption {
-        default = "";
-        example = "Virtual 2048 2048";
-        description = "
-          Just anything to add into Display subsection (located in Screen section).
-        ";
-      };
- 
-      extraModules = mkOption {
-        default = "";
-        example = "
-          SubSection \"extmod\"
-          EndSubsection
-        ";
-        description = "
-          Just anything to add into Modules section.
-        ";
-      };
-
-      serverLayoutOptions = mkOption {
-        default = "";
-        example = "
-          Option \"AIGLX\" \"true\"
-        ";
-        description = "
-          Just anything to add into Monitor section.
-        ";
-      };
-
-      defaultDepth = mkOption {
-        default = 24;
-        example = 8;
-        description = "
-          Default colour depth.
-        ";
-      };
-      
-      useXFS = mkOption {
-        default = false;
-        example = "unix/:7100";
-        description = "
-          Way to access the X Font Server to use.
-        ";
-      };
-
-      tty = mkOption {
-        default = 7;
-        example = 9;
-        description = "
-          Virtual console for the X server.
-        ";
-      };
-
-      display = mkOption {
-        default = 0;
-        example = 1;
-        description = "
-          Display number for the X server.
-        ";
-      };
-
-      packageFun = mkOption {
-        default = pkgs.xorg;
-        merge = obsolete "option" backwardPkgsFunMerge;
-        description = "Obsolete: use 'package' instead.";
-      };
-
-      package = mkOption {
-        default = config.services.xserver.packageFun; # pkgs.xorg;
-        description = "
-          Alternative X.org package to use. For 
-          example, you can replace individual drivers.
-        ";
-      };
-
-      virtualScreen = mkOption {
-        default = null;
-	example = {
-	  x=2048;
-	  y=2048;
-	};
-	description = "
-	  Virtual screen size for Xrandr
-	";
-      };
-    };
-
->>>>>>> d8c1734b
     ejabberd = {
       enable = mkOption {
         default = false;
