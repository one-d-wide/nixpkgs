{ config, options, pkgs, lib, ... }:

let
  cfg = config.services.keycloak;
  opt = options.services.keycloak;

  inherit (lib)
    types
    mkMerge
    mkOption
    mkChangedOptionModule
    mkRenamedOptionModule
    mkRemovedOptionModule
    concatStringsSep
    mapAttrsToList
    escapeShellArg
    mkIf
    optionalString
    optionals
    mkDefault
    literalExpression
    isAttrs
    literalMD
    maintainers
    catAttrs
    collect
    splitString
    hasPrefix
    ;

  inherit (builtins)
    elem
    typeOf
    isInt
    isString
    hashString
    isPath
    ;

  prefixUnlessEmpty = prefix: string: optionalString (string != "") "${prefix}${string}";
in
{
  imports =
    [
      (mkRenamedOptionModule
        [ "services" "keycloak" "bindAddress" ]
        [ "services" "keycloak" "settings" "http-host" ])
      (mkRenamedOptionModule
        [ "services" "keycloak" "forceBackendUrlToFrontendUrl"]
        [ "services" "keycloak" "settings" "hostname-strict-backchannel"])
      (mkChangedOptionModule
        [ "services" "keycloak" "httpPort" ]
        [ "services" "keycloak" "settings" "http-port" ]
        (config:
          builtins.fromJSON config.services.keycloak.httpPort))
      (mkChangedOptionModule
        [ "services" "keycloak" "httpsPort" ]
        [ "services" "keycloak" "settings" "https-port" ]
        (config:
          builtins.fromJSON config.services.keycloak.httpsPort))
      (mkRemovedOptionModule
        [ "services" "keycloak" "frontendUrl" ]
        ''
          Set `services.keycloak.settings.hostname' and `services.keycloak.settings.http-relative-path' instead.
          NOTE: You likely want to set 'http-relative-path' to '/auth' to keep compatibility with your clients.
                See its description for more information.
        '')
      (mkRemovedOptionModule
        [ "services" "keycloak" "extraConfig" ]
        "Use `services.keycloak.settings' instead.")
    ];

  options.services.keycloak =
    let
      inherit (types)
        bool
        str
        int
        nullOr
        attrsOf
        oneOf
        path
        enum
        package
        port;

      assertStringPath = optionName: value:
        if isPath value then
          throw ''
            services.keycloak.${optionName}:
              ${toString value}
              is a Nix path, but should be a string, since Nix
              paths are copied into the world-readable Nix store.
          ''
        else value;
    in
    {
      enable = mkOption {
        type = bool;
        default = false;
        example = true;
        description = lib.mdDoc ''
          Whether to enable the Keycloak identity and access management
          server.
        '';
      };

      sslCertificate = mkOption {
        type = nullOr path;
        default = null;
        example = "/run/keys/ssl_cert";
        apply = assertStringPath "sslCertificate";
        description = lib.mdDoc ''
          The path to a PEM formatted certificate to use for TLS/SSL
          connections.
        '';
      };

      sslCertificateKey = mkOption {
        type = nullOr path;
        default = null;
        example = "/run/keys/ssl_key";
        apply = assertStringPath "sslCertificateKey";
        description = lib.mdDoc ''
          The path to a PEM formatted private key to use for TLS/SSL
          connections.
        '';
      };

      plugins = lib.mkOption {
        type = lib.types.listOf lib.types.path;
        default = [ ];
        description = lib.mdDoc ''
          Keycloak plugin jar, ear files or derivations containing
          them. Packaged plugins are available through
          `pkgs.keycloak.plugins`.
        '';
      };

      database = {
        type = mkOption {
          type = enum [ "mysql" "mariadb" "postgresql" ];
          default = "postgresql";
          example = "mariadb";
          description = lib.mdDoc ''
            The type of database Keycloak should connect to.
          '';
        };

        host = mkOption {
          type = str;
          default = "localhost";
          description = lib.mdDoc ''
            Hostname of the database to connect to.
          '';
        };

        port =
          let
            dbPorts = {
              postgresql = 5432;
              mariadb = 3306;
              mysql = 3306;
            };
          in
          mkOption {
            type = port;
            default = dbPorts.${cfg.database.type};
            defaultText = literalMD "default port of selected database";
            description = lib.mdDoc ''
              Port of the database to connect to.
            '';
          };

        useSSL = mkOption {
          type = bool;
          default = cfg.database.host != "localhost";
          defaultText = literalExpression ''config.${opt.database.host} != "localhost"'';
          description = lib.mdDoc ''
            Whether the database connection should be secured by SSL /
            TLS.
          '';
        };

        caCert = mkOption {
          type = nullOr path;
          default = null;
          description = lib.mdDoc ''
            The SSL / TLS CA certificate that verifies the identity of the
            database server.

            Required when PostgreSQL is used and SSL is turned on.

            For MySQL, if left at `null`, the default
            Java keystore is used, which should suffice if the server
            certificate is issued by an official CA.
          '';
        };

        createLocally = mkOption {
          type = bool;
          default = true;
          description = lib.mdDoc ''
            Whether a database should be automatically created on the
            local host. Set this to false if you plan on provisioning a
            local database yourself. This has no effect if
            services.keycloak.database.host is customized.
          '';
        };

        name = mkOption {
          type = str;
          default = "keycloak";
          description = lib.mdDoc ''
            Database name to use when connecting to an external or
            manually provisioned database; has no effect when a local
            database is automatically provisioned.

            To use this with a local database, set [](#opt-services.keycloak.database.createLocally) to
            `false` and create the database and user
            manually.
          '';
        };

        username = mkOption {
          type = str;
          default = "keycloak";
          description = lib.mdDoc ''
            Username to use when connecting to an external or manually
            provisioned database; has no effect when a local database is
            automatically provisioned.

            To use this with a local database, set [](#opt-services.keycloak.database.createLocally) to
            `false` and create the database and user
            manually.
          '';
        };

        passwordFile = mkOption {
          type = path;
          example = "/run/keys/db_password";
          apply = assertStringPath "passwordFile";
          description = lib.mdDoc ''
            The path to a file containing the database password.
          '';
        };
      };

      package = mkOption {
        type = package;
        default = pkgs.keycloak;
        defaultText = literalExpression "pkgs.keycloak";
        description = lib.mdDoc ''
          Keycloak package to use.
        '';
      };

      initialAdminPassword = mkOption {
        type = str;
        default = "changeme";
        description = lib.mdDoc ''
          Initial password set for the `admin`
          user. The password is not stored safely and should be changed
          immediately in the admin panel.
        '';
      };

      themes = mkOption {
        type = attrsOf package;
        default = { };
        description = lib.mdDoc ''
          Additional theme packages for Keycloak. Each theme is linked into
          subdirectory with a corresponding attribute name.

          Theme packages consist of several subdirectories which provide
          different theme types: for example, `account`,
          `login` etc. After adding a theme to this option you
          can select it by its name in Keycloak administration console.
        '';
      };

      settings = mkOption {
        type = lib.types.submodule {
          freeformType = attrsOf (nullOr (oneOf [ str int bool (attrsOf path) ]));

          options = {
            http-host = mkOption {
              type = str;
              default = "0.0.0.0";
              example = "127.0.0.1";
              description = lib.mdDoc ''
                On which address Keycloak should accept new connections.
              '';
            };

            http-port = mkOption {
              type = port;
              default = 80;
              example = 8080;
              description = lib.mdDoc ''
                On which port Keycloak should listen for new HTTP connections.
              '';
            };

            https-port = mkOption {
              type = port;
              default = 443;
              example = 8443;
              description = lib.mdDoc ''
                On which port Keycloak should listen for new HTTPS connections.
              '';
            };

            http-relative-path = mkOption {
              type = str;
              default = "/";
              example = "/auth";
<<<<<<< HEAD
              description = lib.mdDoc ''
                The path relative to `/` for serving
=======
              apply = x: if !(hasPrefix "/") x then "/" + x else x;
              description = ''
                The path relative to <literal>/</literal> for serving
>>>>>>> e7312d54
                resources.

                ::: {.note}
                In versions of Keycloak using Wildfly (&lt;17),
                this defaulted to `/auth`. If
                upgrading from the Wildfly version of Keycloak,
                i.e. a NixOS version before 22.05, you'll likely
                want to set this to `/auth` to
                keep compatibility with your clients.

                See <https://www.keycloak.org/migration/migrating-to-quarkus>
                for more information on migrating from Wildfly to Quarkus.
                :::
              '';
            };

            hostname = mkOption {
              type = str;
              example = "keycloak.example.com";
              description = lib.mdDoc ''
                The hostname part of the public URL used as base for
                all frontend requests.

                See <https://www.keycloak.org/server/hostname>
                for more information about hostname configuration.
              '';
            };

            hostname-strict-backchannel = mkOption {
              type = bool;
              default = false;
              example = true;
              description = lib.mdDoc ''
                Whether Keycloak should force all requests to go
                through the frontend URL. By default, Keycloak allows
                backend requests to instead use its local hostname or
                IP address and may also advertise it to clients
                through its OpenID Connect Discovery endpoint.

                See <https://www.keycloak.org/server/hostname>
                for more information about hostname configuration.
              '';
            };

            proxy = mkOption {
              type = enum [ "edge" "reencrypt" "passthrough" "none" ];
              default = "none";
              example = "edge";
              description = lib.mdDoc ''
                The proxy address forwarding mode if the server is
                behind a reverse proxy.

                - `edge`:
                  Enables communication through HTTP between the
                  proxy and Keycloak.
                - `reencrypt`:
                  Requires communication through HTTPS between the
                  proxy and Keycloak.
                - `passthrough`:
                  Enables communication through HTTP or HTTPS between
                  the proxy and Keycloak.

                See <https://www.keycloak.org/server/reverseproxy> for more information.
              '';
            };
          };
        };

        example = literalExpression ''
          {
            hostname = "keycloak.example.com";
            proxy = "reencrypt";
            https-key-store-file = "/path/to/file";
            https-key-store-password = { _secret = "/run/keys/store_password"; };
          }
        '';

        description = lib.mdDoc ''
          Configuration options corresponding to parameters set in
          {file}`conf/keycloak.conf`.

          Most available options are documented at <https://www.keycloak.org/server/all-config>.

          Options containing secret data should be set to an attribute
          set containing the attribute `_secret` - a
          string pointing to a file containing the value the option
          should be set to. See the example to get a better picture of
          this: in the resulting
          {file}`conf/keycloak.conf` file, the
          `https-key-store-password` key will be set
          to the contents of the
          {file}`/run/keys/store_password` file.
        '';
      };
    };

  config =
    let
      # We only want to create a database if we're actually going to
      # connect to it.
      databaseActuallyCreateLocally = cfg.database.createLocally && cfg.database.host == "localhost";
      createLocalPostgreSQL = databaseActuallyCreateLocally && cfg.database.type == "postgresql";
      createLocalMySQL = databaseActuallyCreateLocally && elem cfg.database.type [ "mysql" "mariadb" ];

      mySqlCaKeystore = pkgs.runCommand "mysql-ca-keystore" { } ''
        ${pkgs.jre}/bin/keytool -importcert -trustcacerts -alias MySQLCACert -file ${cfg.database.caCert} -keystore $out -storepass notsosecretpassword -noprompt
      '';

      # Both theme and theme type directories need to be actual
      # directories in one hierarchy to pass Keycloak checks.
      themesBundle = pkgs.runCommand "keycloak-themes" { } ''
        linkTheme() {
          theme="$1"
          name="$2"

          mkdir "$out/$name"
          for typeDir in "$theme"/*; do
            if [ -d "$typeDir" ]; then
              type="$(basename "$typeDir")"
              mkdir "$out/$name/$type"
              for file in "$typeDir"/*; do
                ln -sn "$file" "$out/$name/$type/$(basename "$file")"
              done
            fi
          done
        }

        mkdir -p "$out"
        for theme in ${keycloakBuild}/themes/*; do
          if [ -d "$theme" ]; then
            linkTheme "$theme" "$(basename "$theme")"
          fi
        done

        ${concatStringsSep "\n" (mapAttrsToList (name: theme: "linkTheme ${theme} ${escapeShellArg name}") cfg.themes)}
      '';

      keycloakConfig = lib.generators.toKeyValue {
        mkKeyValue = lib.flip lib.generators.mkKeyValueDefault "=" {
          mkValueString = v: with builtins;
            if isInt v then toString v
            else if isString v then v
            else if true == v then "true"
            else if false == v then "false"
            else if isSecret v then hashString "sha256" v._secret
            else throw "unsupported type ${typeOf v}: ${(lib.generators.toPretty {}) v}";
        };
      };

      isSecret = v: isAttrs v && v ? _secret && isString v._secret;
      filteredConfig = lib.converge (lib.filterAttrsRecursive (_: v: ! elem v [{ } null])) cfg.settings;
      confFile = pkgs.writeText "keycloak.conf" (keycloakConfig filteredConfig);
      keycloakBuild = cfg.package.override {
        inherit confFile;
        plugins = cfg.package.enabledPlugins ++ cfg.plugins;
      };
    in
    mkIf cfg.enable
      {
        assertions = [
          {
            assertion = (cfg.database.useSSL && cfg.database.type == "postgresql") -> (cfg.database.caCert != null);
            message = "A CA certificate must be specified (in 'services.keycloak.database.caCert') when PostgreSQL is used with SSL";
          }
        ];

        environment.systemPackages = [ keycloakBuild ];

        services.keycloak.settings =
          let
            postgresParams = concatStringsSep "&" (
              optionals cfg.database.useSSL [
                "ssl=true"
              ] ++ optionals (cfg.database.caCert != null) [
                "sslrootcert=${cfg.database.caCert}"
                "sslmode=verify-ca"
              ]
            );
            mariadbParams = concatStringsSep "&" ([
              "characterEncoding=UTF-8"
            ] ++ optionals cfg.database.useSSL [
              "useSSL=true"
              "requireSSL=true"
              "verifyServerCertificate=true"
            ] ++ optionals (cfg.database.caCert != null) [
              "trustCertificateKeyStoreUrl=file:${mySqlCaKeystore}"
              "trustCertificateKeyStorePassword=notsosecretpassword"
            ]);
            dbProps = if cfg.database.type == "postgresql" then postgresParams else mariadbParams;
          in
          mkMerge [
            {
              db = if cfg.database.type == "postgresql" then "postgres" else cfg.database.type;
              db-username = if databaseActuallyCreateLocally then "keycloak" else cfg.database.username;
              db-password._secret = cfg.database.passwordFile;
              db-url-host = cfg.database.host;
              db-url-port = toString cfg.database.port;
              db-url-database = if databaseActuallyCreateLocally then "keycloak" else cfg.database.name;
              db-url-properties = prefixUnlessEmpty "?" dbProps;
              db-url = null;
            }
            (mkIf (cfg.sslCertificate != null && cfg.sslCertificateKey != null) {
              https-certificate-file = "/run/keycloak/ssl/ssl_cert";
              https-certificate-key-file = "/run/keycloak/ssl/ssl_key";
            })
          ];

        systemd.services.keycloakPostgreSQLInit = mkIf createLocalPostgreSQL {
          after = [ "postgresql.service" ];
          before = [ "keycloak.service" ];
          bindsTo = [ "postgresql.service" ];
          path = [ config.services.postgresql.package ];
          serviceConfig = {
            Type = "oneshot";
            RemainAfterExit = true;
            User = "postgres";
            Group = "postgres";
            LoadCredential = [ "db_password:${cfg.database.passwordFile}" ];
          };
          script = ''
            set -o errexit -o pipefail -o nounset -o errtrace
            shopt -s inherit_errexit

            create_role="$(mktemp)"
            trap 'rm -f "$create_role"' EXIT

            db_password="$(<"$CREDENTIALS_DIRECTORY/db_password")"
            echo "CREATE ROLE keycloak WITH LOGIN PASSWORD '$db_password' CREATEDB" > "$create_role"
            psql -tAc "SELECT 1 FROM pg_roles WHERE rolname='keycloak'" | grep -q 1 || psql -tA --file="$create_role"
            psql -tAc "SELECT 1 FROM pg_database WHERE datname = 'keycloak'" | grep -q 1 || psql -tAc 'CREATE DATABASE "keycloak" OWNER "keycloak"'
          '';
        };

        systemd.services.keycloakMySQLInit = mkIf createLocalMySQL {
          after = [ "mysql.service" ];
          before = [ "keycloak.service" ];
          bindsTo = [ "mysql.service" ];
          path = [ config.services.mysql.package ];
          serviceConfig = {
            Type = "oneshot";
            RemainAfterExit = true;
            User = config.services.mysql.user;
            Group = config.services.mysql.group;
            LoadCredential = [ "db_password:${cfg.database.passwordFile}" ];
          };
          script = ''
            set -o errexit -o pipefail -o nounset -o errtrace
            shopt -s inherit_errexit
            db_password="$(<"$CREDENTIALS_DIRECTORY/db_password")"
            ( echo "CREATE USER IF NOT EXISTS 'keycloak'@'localhost' IDENTIFIED BY '$db_password';"
              echo "CREATE DATABASE IF NOT EXISTS keycloak CHARACTER SET utf8 COLLATE utf8_unicode_ci;"
              echo "GRANT ALL PRIVILEGES ON keycloak.* TO 'keycloak'@'localhost';"
            ) | mysql -N
          '';
        };

        systemd.services.keycloak =
          let
            databaseServices =
              if createLocalPostgreSQL then [
                "keycloakPostgreSQLInit.service"
                "postgresql.service"
              ]
              else if createLocalMySQL then [
                "keycloakMySQLInit.service"
                "mysql.service"
              ]
              else [ ];
            secretPaths = catAttrs "_secret" (collect isSecret cfg.settings);
            mkSecretReplacement = file: ''
              replace-secret ${hashString "sha256" file} $CREDENTIALS_DIRECTORY/${baseNameOf file} /run/keycloak/conf/keycloak.conf
            '';
            secretReplacements = lib.concatMapStrings mkSecretReplacement secretPaths;
          in
          {
            after = databaseServices;
            bindsTo = databaseServices;
            wantedBy = [ "multi-user.target" ];
            path = with pkgs; [
              keycloakBuild
              openssl
              replace-secret
            ];
            environment = {
              KC_HOME_DIR = "/run/keycloak";
              KC_CONF_DIR = "/run/keycloak/conf";
            };
            serviceConfig = {
              LoadCredential =
                map (p: "${baseNameOf p}:${p}") secretPaths
                ++ optionals (cfg.sslCertificate != null && cfg.sslCertificateKey != null) [
                  "ssl_cert:${cfg.sslCertificate}"
                  "ssl_key:${cfg.sslCertificateKey}"
                ];
              User = "keycloak";
              Group = "keycloak";
              DynamicUser = true;
              RuntimeDirectory = "keycloak";
              RuntimeDirectoryMode = 0700;
              AmbientCapabilities = "CAP_NET_BIND_SERVICE";
            };
            script = ''
              set -o errexit -o pipefail -o nounset -o errtrace
              shopt -s inherit_errexit

              umask u=rwx,g=,o=

              ln -s ${themesBundle} /run/keycloak/themes
              ln -s ${keycloakBuild}/providers /run/keycloak/

              install -D -m 0600 ${confFile} /run/keycloak/conf/keycloak.conf

              ${secretReplacements}

            '' + optionalString (cfg.sslCertificate != null && cfg.sslCertificateKey != null) ''
              mkdir -p /run/keycloak/ssl
              cp $CREDENTIALS_DIRECTORY/ssl_{cert,key} /run/keycloak/ssl/
            '' + ''
              export KEYCLOAK_ADMIN=admin
              export KEYCLOAK_ADMIN_PASSWORD=${cfg.initialAdminPassword}
              kc.sh start --optimized
            '';
          };

        services.postgresql.enable = mkDefault createLocalPostgreSQL;
        services.mysql.enable = mkDefault createLocalMySQL;
        services.mysql.package =
          let
            dbPkg = if cfg.database.type == "mariadb" then pkgs.mariadb else pkgs.mysql80;
          in
          mkIf createLocalMySQL (mkDefault dbPkg);
      };

  meta.doc = ./keycloak.xml;
  meta.maintainers = [ maintainers.talyz ];
}<|MERGE_RESOLUTION|>--- conflicted
+++ resolved
@@ -315,14 +315,9 @@
               type = str;
               default = "/";
               example = "/auth";
-<<<<<<< HEAD
+              apply = x: if !(hasPrefix "/") x then "/" + x else x;
               description = lib.mdDoc ''
                 The path relative to `/` for serving
-=======
-              apply = x: if !(hasPrefix "/") x then "/" + x else x;
-              description = ''
-                The path relative to <literal>/</literal> for serving
->>>>>>> e7312d54
                 resources.
 
                 ::: {.note}
