--- conflicted
+++ resolved
@@ -8,15 +8,9 @@
   # Convert systemd-style address specification to kresd config line(s).
   # On Nix level we don't attempt to precisely validate the address specifications.
   mkListen = kind: addr: let
-<<<<<<< HEAD
     al_v4 = builtins.match "([0-9.]+):([0-9]+)" addr;
     al_v6 = builtins.match "\\[(.+)]:([0-9]+)" addr;
-    al_portOnly = builtins.match "()([0-9]+)" addr;
-=======
-    al_v4 = builtins.match "([0-9.]\+):([0-9]\+)" addr;
-    al_v6 = builtins.match "\\[(.\+)]:([0-9]\+)" addr;
-    al_portOnly = builtins.match "([0-9]\+)" addr;
->>>>>>> ab94ea66
+    al_portOnly = builtins.match "([0-9]+)" addr;
     al = findFirst (a: a != null)
       (throw "services.kresd.*: incorrect address specification '${addr}'")
       [ al_v4 al_v6 al_portOnly ];
