--- conflicted
+++ resolved
@@ -130,8 +130,6 @@
 
 - Sway: The terminal emulator `rxvt-unicode` is no longer installed by default via `programs.sway.extraPackages`. The current default configuration uses `alacritty` (and soon `foot`) so this is only an issue when using a customized configuration and not installing `rxvt-unicode` explicitly.
 
-<<<<<<< HEAD
 - `python3` now defaults to Python 3.9. Python 3.9 introduces many deprecation warnings, please look at the [What's New In Python 3.9 post](https://docs.python.org/3/whatsnew/3.9.html) for more information.
-=======
-- The `claws-mail` package now references the new GTK+ 3 release branch, major version 4. To use the GTK+ 2 releases, one can install the `claws-mail-gtk2` package.
->>>>>>> 1ee2dd6d
+
+- The `claws-mail` package now references the new GTK+ 3 release branch, major version 4. To use the GTK+ 2 releases, one can install the `claws-mail-gtk2` package.