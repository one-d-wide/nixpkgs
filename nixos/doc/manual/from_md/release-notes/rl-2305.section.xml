<section xmlns="http://docbook.org/ns/docbook" xmlns:xlink="http://www.w3.org/1999/xlink" xml:id="sec-release-23.05">
  <title>Release 23.05 (“Stoat”, 2023.05/??)</title>
  <para>
    Support is planned until the end of December 2023, handing over to
    23.11.
  </para>
  <section xml:id="sec-release-23.05-highlights">
    <title>Highlights</title>
    <para>
      In addition to numerous new and upgraded packages, this release
      has the following highlights:
    </para>
    <itemizedlist spacing="compact">
      <listitem>
        <para>
          Cinnamon has been updated to 5.6, see
          <link xlink:href="https://github.com/NixOS/nixpkgs/pull/201328#issue-1449910204">the
          pull request</link> for what is changed.
        </para>
      </listitem>
    </itemizedlist>
  </section>
  <section xml:id="sec-release-23.05-new-services">
    <title>New Services</title>
    <itemizedlist>
      <listitem>
        <para>
          <link xlink:href="https://github.com/akinomyoga/ble.sh">blesh</link>,
          a line editor written in pure bash. Available as
          <link linkend="opt-programs.bash.blesh.enable">programs.bash.blesh</link>.
        </para>
      </listitem>
      <listitem>
        <para>
          <link xlink:href="https://github.com/junegunn/fzf">fzf</link>,
          a command line fuzzyfinder. Available as
          <link linkend="opt-programs.fzf.fuzzyCompletion">programs.fzf</link>.
        </para>
      </listitem>
      <listitem>
        <para>
          <link xlink:href="https://github.com/ellie/atuin">atuin</link>,
          a sync server for shell history. Available as
          <link linkend="opt-services.atuin.enable">services.atuin</link>.
        </para>
      </listitem>
      <listitem>
        <para>
          <link xlink:href="https://gitlab.com/kop316/mmsd">mmsd</link>,
          a lower level daemon that transmits and recieves MMSes.
          Available as
          <link linkend="opt-services.mmsd.enable">services.mmsd</link>.
        </para>
      </listitem>
      <listitem>
        <para>
          <link xlink:href="https://v2raya.org">v2rayA</link>, a Linux
          web GUI client of Project V which supports V2Ray, Xray, SS,
          SSR, Trojan and Pingtunnel. Available as
          <link xlink:href="options.html#opt-services.v2raya.enable">services.v2raya</link>.
        </para>
      </listitem>
    </itemizedlist>
  </section>
  <section xml:id="sec-release-23.05-incompatibilities">
    <title>Backward Incompatibilities</title>
    <itemizedlist>
      <listitem>
        <para>
          <literal>carnix</literal> and <literal>cratesIO</literal> has
          been removed due to being unmaintained, use alternatives such
          as
          <link xlink:href="https://github.com/nix-community/naersk">naersk</link>
          and
          <link xlink:href="https://github.com/kolloch/crate2nix">crate2nix</link>
          instead.
        </para>
      </listitem>
      <listitem>
        <para>
          <literal>borgbackup</literal> module now has an option for
          inhibiting system sleep while backups are running, defaulting
          to off (not inhibiting sleep), available as
          <link linkend="opt-services.borgbackup.jobs._name_.inhibitsSleep"><literal>services.borgbackup.jobs.&lt;name&gt;.inhibitsSleep</literal></link>.
        </para>
      </listitem>
      <listitem>
        <para>
          The EC2 image module no longer fetches instance metadata in
          stage-1. This results in a significantly smaller initramfs,
          since network drivers no longer need to be included, and
          faster boots, since metadata fetching can happen in parallel
          with startup of other services. This breaks services which
          rely on metadata being present by the time stage-2 is entered.
          Anything which reads EC2 metadata from
          <literal>/etc/ec2-metadata</literal> should now have an
          <literal>after</literal> dependency on
          <literal>fetch-ec2-metadata.service</literal>
        </para>
      </listitem>
      <listitem>
        <para>
          <literal>minio</literal> removed support for its legacy
          filesystem backend in
          <link xlink:href="https://github.com/minio/minio/releases/tag/RELEASE.2022-10-29T06-21-33Z">RELEASE.2022-10-29T06-21-33Z</link>.
          This means if your storage was created with the old format,
          minio will no longer start. Unfortunately minio doesn’t
          provide a an automatic migration, they only provide
          <link xlink:href="https://min.io/docs/minio/windows/operations/install-deploy-manage/migrate-fs-gateway.html">instructions
          how to manually convert the node</link>. To facilitate this
          migration we keep around the last version that still supports
          the old filesystem backend as
          <literal>minio_legacy_fs</literal>. Use it via
          <literal>services.minio.package = minio_legacy_fs;</literal>
          to export your data before switching to the new version. See
          the corresponding
          <link xlink:href="https://github.com/NixOS/nixpkgs/issues/199318">issue</link>
          for more details.
        </para>
      </listitem>
      <listitem>
        <para>
          <literal>services.sourcehut.dispatch</literal> and the
          corresponding package
          (<literal>sourcehut.dispatchsrht</literal>) have been removed
          due to
          <link xlink:href="https://sourcehut.org/blog/2022-08-01-dispatch-deprecation-plans/">upstream
          deprecation</link>.
        </para>
      </listitem>
      <listitem>
        <para>
          The
          <link linkend="opt-services.snapserver.openFirewall">services.snapserver.openFirewall</link>
          module option default value has been changed from
          <literal>true</literal> to <literal>false</literal>. You will
          need to explicitly set this option to <literal>true</literal>,
          or configure your firewall.
        </para>
      </listitem>
      <listitem>
        <para>
          The
          <link linkend="opt-services.tmate-ssh-server.openFirewall">services.tmate-ssh-server.openFirewall</link>
          module option default value has been changed from
          <literal>true</literal> to <literal>false</literal>. You will
          need to explicitly set this option to <literal>true</literal>,
          or configure your firewall.
        </para>
      </listitem>
      <listitem>
        <para>
          The
          <link linkend="opt-services.unifi-video.openFirewall">services.unifi-video.openFirewall</link>
          module option default value has been changed from
          <literal>true</literal> to <literal>false</literal>. You will
          need to explicitly set this option to <literal>true</literal>,
          or configure your firewall.
        </para>
      </listitem>
      <listitem>
        <para>
<<<<<<< HEAD
          <literal>llvmPackages_rocm.llvm</literal> will not contain
          <literal>clang</literal> or <literal>compiler-rt</literal>.
          <literal>llvmPackages_rocm.clang</literal> will not contain
          <literal>llvm</literal>.
          <literal>llvmPackages_rocm.clangNoCompilerRt</literal> has
          been removed in favor of using
          <literal>llvmPackages_rocm.clang-unwrapped</literal>.
=======
          The Nginx module now validates the syntax of config files at
          build time. For more complex configurations (using
          <literal>include</literal> with out-of-store files notably)
          you may need to disable this check by setting
          <link linkend="opt-services.nginx.validateConfig">services.nginx.validateConfig</link>
          to <literal>false</literal>.
>>>>>>> 3fc0495c
        </para>
      </listitem>
      <listitem>
        <para>
          The EC2 image module previously detected and automatically
          mounted ext3-formatted instance store devices and partitions
          in stage-1 (initramfs), storing <literal>/tmp</literal> on the
          first discovered device. This behaviour, which only catered to
          very specific use cases and could not be disabled, has been
          removed. Users relying on this should provide their own
          implementation, and probably use ext4 and perform the mount in
          stage-2.
        </para>
      </listitem>
      <listitem>
        <para>
          The EC2 image module previously detected and activated
          swap-formatted instance store devices and partitions in
          stage-1 (initramfs). This behaviour has been removed. Users
          relying on this should provide their own implementation.
        </para>
      </listitem>
      <listitem>
        <para>
          Qt 5.12 and 5.14 have been removed, as the corresponding
          branches have been EOL upstream for a long time. This affected
          under 10 packages in nixpkgs, largely unmaintained upstream as
          well, however, out-of-tree package expressions may need to be
          updated manually.
        </para>
      </listitem>
      <listitem>
        <para>
          In <literal>mastodon</literal> it is now necessary to specify
          location of file with <literal>PostgreSQL</literal> database
          password. In
          <literal>services.mastodon.database.passwordFile</literal>
          parameter default value
          <literal>/var/lib/mastodon/secrets/db-password</literal> has
          been changed to <literal>null</literal>.
        </para>
      </listitem>
      <listitem>
        <para>
          The <literal>nix.readOnlyStore</literal> option has been
          renamed to <literal>boot.readOnlyNixStore</literal> to clarify
          that it configures the NixOS boot process, not the Nix daemon.
        </para>
      </listitem>
    </itemizedlist>
  </section>
  <section xml:id="sec-release-23.05-notable-changes">
    <title>Other Notable Changes</title>
    <itemizedlist>
      <listitem>
        <para>
          <literal>vim_configurable</literal> has been renamed to
          <literal>vim-full</literal> to avoid confusion:
          <literal>vim-full</literal>’s build-time features are
          configurable, but both <literal>vim</literal> and
          <literal>vim-full</literal> are
          <emphasis>customizable</emphasis> (in the sense of user
          configuration, like vimrc).
        </para>
      </listitem>
      <listitem>
        <para>
          The module for the application firewall
          <literal>opensnitch</literal> got the ability to configure
          rules. Available as
          <link linkend="opt-services.opensnitch.rules">services.opensnitch.rules</link>
        </para>
      </listitem>
      <listitem>
        <para>
          The module <literal>usbmuxd</literal> now has the ability to
          change the package used by the daemon. In case you’re
          experiencing issues with <literal>usbmuxd</literal> you can
          try an alternative program like <literal>usbmuxd2</literal>.
          Available as
          <link linkend="opt-services.usbmuxd.package">services.usbmuxd.package</link>
        </para>
      </listitem>
      <listitem>
        <para>
          <literal>services.mastodon</literal> gained a tootctl wrapped
          named <literal>mastodon-tootctl</literal> similar to
          <literal>nextcloud-occ</literal> which can be executed from
          any user and switches to the configured mastodon user with
          sudo and sources the environment variables.
        </para>
      </listitem>
      <listitem>
        <para>
          The <literal>dnsmasq</literal> service now takes configuration
          via the <literal>services.dnsmasq.settings</literal> attribute
          set. The option
          <literal>services.dnsmasq.extraConfig</literal> will be
          deprecated when NixOS 22.11 reaches end of life.
        </para>
      </listitem>
      <listitem>
        <para>
          To reduce closure size in
          <literal>nixos/modules/profiles/minimal.nix</literal> profile
          disabled installation documentations and manuals. Also
          disabled <literal>logrotate</literal> and
          <literal>udisks2</literal> services.
        </para>
      </listitem>
      <listitem>
        <para>
          The minimal ISO image now uses the
          <literal>nixos/modules/profiles/minimal.nix</literal> profile.
        </para>
      </listitem>
      <listitem>
        <para>
          <literal>mastodon</literal> now supports connection to a
          remote <literal>PostgreSQL</literal> database.
        </para>
      </listitem>
      <listitem>
        <para>
          <literal>services.peertube</literal> now requires you to
          specify the secret file
          <literal>secrets.secretsFile</literal>. It can be generated by
          running <literal>openssl rand -hex 32</literal>. Before
          upgrading, read the release notes for PeerTube:
        </para>
        <itemizedlist spacing="compact">
          <listitem>
            <para>
              <link xlink:href="https://github.com/Chocobozzz/PeerTube/releases/tag/v5.0.0">Release
              v5.0.0</link>
            </para>
          </listitem>
        </itemizedlist>
        <para>
          And backup your data.
        </para>
      </listitem>
      <listitem>
        <para>
          The module <literal>services.headscale</literal> was
          refactored to be compliant with
          <link xlink:href="https://github.com/NixOS/rfcs/blob/master/rfcs/0042-config-option.md">RFC
          0042</link>. To be precise, this means that the following
          things have changed:
        </para>
        <itemizedlist spacing="compact">
          <listitem>
            <para>
              Most settings has been migrated under
              <link linkend="opt-services.headscale.settings">services.headscale.settings</link>
              which is an attribute-set that will be converted into
              headscale’s YAML config format. This means that the
              configuration from
              <link xlink:href="https://github.com/juanfont/headscale/blob/main/config-example.yaml">headscale’s
              example configuration</link> can be directly written as
              attribute-set in Nix within this option.
            </para>
          </listitem>
        </itemizedlist>
      </listitem>
      <listitem>
        <para>
          A new <literal>virtualisation.rosetta</literal> module was
          added to allow running <literal>x86_64</literal> binaries
          through
          <link xlink:href="https://developer.apple.com/documentation/apple-silicon/about-the-rosetta-translation-environment">Rosetta</link>
          inside virtualised NixOS guests on Apple silicon. This feature
          works by default with the
          <link xlink:href="https://docs.getutm.app/">UTM</link>
          virtualisation
          <link xlink:href="https://search.nixos.org/packages?channel=unstable&amp;show=utm&amp;from=0&amp;size=1&amp;sort=relevance&amp;type=packages&amp;query=utm">package</link>.
        </para>
      </listitem>
      <listitem>
        <para>
          The new option <literal>users.motdFile</literal> allows
          configuring a Message Of The Day that can be updated
          dynamically.
        </para>
      </listitem>
      <listitem>
        <para>
          Enabling global redirect in
          <literal>services.nginx.virtualHosts</literal> now allows one
          to add exceptions with the <literal>locations</literal>
          option.
        </para>
      </listitem>
      <listitem>
        <para>
          <literal>hip</literal> has been separated into
          <literal>hip</literal>, <literal>hip-common</literal> and
          <literal>hipcc</literal>.
        </para>
      </listitem>
      <listitem>
        <para>
          Resilio sync secret keys can now be provided using a secrets
          file at runtime, preventing these secrets from ending up in
          the Nix store.
        </para>
      </listitem>
      <listitem>
        <para>
          The <literal>services.fwupd</literal> module now allows
          arbitrary daemon settings to be configured in a structured
          manner
          (<link linkend="opt-services.fwupd.daemonSettings"><literal>services.fwupd.daemonSettings</literal></link>).
        </para>
      </listitem>
      <listitem>
        <para>
          The <literal>unifi-poller</literal> package and corresponding
          NixOS module have been renamed to <literal>unpoller</literal>
          to match upstream.
        </para>
      </listitem>
      <listitem>
        <para>
          The new option
          <literal>services.tailscale.useRoutingFeatures</literal>
          controls various settings for using Tailscale features like
          exit nodes and subnet routers. If you wish to use your machine
          as an exit node, you can set this setting to
          <literal>server</literal>, otherwise if you wish to use an
          exit node you can set this setting to
          <literal>client</literal>. The strict RPF warning has been
          removed as the RPF will be loosened automatically based on the
          value of this setting.
        </para>
      </listitem>
    </itemizedlist>
  </section>
</section><|MERGE_RESOLUTION|>--- conflicted
+++ resolved
@@ -160,7 +160,6 @@
       </listitem>
       <listitem>
         <para>
-<<<<<<< HEAD
           <literal>llvmPackages_rocm.llvm</literal> will not contain
           <literal>clang</literal> or <literal>compiler-rt</literal>.
           <literal>llvmPackages_rocm.clang</literal> will not contain
@@ -168,14 +167,16 @@
           <literal>llvmPackages_rocm.clangNoCompilerRt</literal> has
           been removed in favor of using
           <literal>llvmPackages_rocm.clang-unwrapped</literal>.
-=======
+        </para>
+      </listitem>
+      <listitem>
+        <para>
           The Nginx module now validates the syntax of config files at
           build time. For more complex configurations (using
           <literal>include</literal> with out-of-store files notably)
           you may need to disable this check by setting
           <link linkend="opt-services.nginx.validateConfig">services.nginx.validateConfig</link>
           to <literal>false</literal>.
->>>>>>> 3fc0495c
         </para>
       </listitem>
       <listitem>
