--- conflicted
+++ resolved
@@ -537,29 +537,30 @@
       </listitem>
       <listitem>
         <para>
-<<<<<<< HEAD
+          <literal>icingaweb2</literal> was upgraded to a new release
+          which requires a manual database upgrade, see
+          <link xlink:href="https://github.com/Icinga/icingaweb2/releases/tag/v2.9.0">upstream
+          changelog</link>.
+        </para>
+      </listitem>
+      <listitem>
+        <para>
+          The <literal>isabelle</literal> package has been upgraded from
+          2020 to 2021
+        </para>
+      </listitem>
+      <listitem>
+        <para>
+          the <literal>mingw-64</literal> package has been upgraded from
+          6.0.0 to 9.0.0
+        </para>
+      </listitem>
+      <listitem>
+        <para>
           <literal>tt-rss</literal> was upgraded to the commit on
           2021-06-21, which has breaking changes, see
           <link xlink:href="https://community.tt-rss.org/t/rip-config-php-hello-classes-config-php/4337">this
           thread</link> in the tt-rss forums for details.
-=======
-          <literal>icingaweb2</literal> was upgraded to a new release
-          which requires a manual database upgrade, see
-          <link xlink:href="https://github.com/Icinga/icingaweb2/releases/tag/v2.9.0">upstream
-          changelog</link>.
-        </para>
-      </listitem>
-      <listitem>
-        <para>
-          The <literal>isabelle</literal> package has been upgraded from
-          2020 to 2021
-        </para>
-      </listitem>
-      <listitem>
-        <para>
-          the <literal>mingw-64</literal> package has been upgraded from
-          6.0.0 to 9.0.0
->>>>>>> 2f9cf506
         </para>
       </listitem>
     </itemizedlist>
