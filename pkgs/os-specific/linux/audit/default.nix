--- conflicted
+++ resolved
@@ -36,12 +36,8 @@
   # TODO: Remove the musl patches when
   #         https://github.com/linux-audit/audit-userspace/pull/25
   #       is available with the next release.
-<<<<<<< HEAD
-  patches = [ ./patches/weak-symbols.patch ] ++
-  stdenv.lib.optional stdenv.hostPlatform.isMusl [
-=======
-  patches = lib.optional stdenv.hostPlatform.isMusl [
->>>>>>> 963286d5
+  patches = [ ./patches/weak-symbols.patch ]
+  ++ lib.optional stdenv.hostPlatform.isMusl [
     (
       let patch = fetchpatch {
             url = "https://github.com/linux-audit/audit-userspace/commit/d579a08bb1cde71f939c13ac6b2261052ae9f77e.patch";
