--- conflicted
+++ resolved
@@ -3,11 +3,7 @@
 with stdenv.lib;
 
 buildLinux (args // rec {
-<<<<<<< HEAD
-  version = "4.15.7";
-=======
   version = "4.15.8";
->>>>>>> da86dadb
 
   # modDirVersion needs to be x.y.z, will automatically add .0 if needed
   modDirVersion = concatStrings (intersperse "." (take 3 (splitString "." "${version}.0")));
@@ -17,10 +13,6 @@
 
   src = fetchurl {
     url = "mirror://kernel/linux/kernel/v4.x/linux-${version}.tar.xz";
-<<<<<<< HEAD
-    sha256 = "1in8gy82ccpri7xhbgim3jrh15lbfrfzjgg69g0yvq534d5xyi6d";
-=======
     sha256 = "0nk0k6gywlvy88y0nvy55l5ivnrqs5c3r36rlrrpcvfdyz273h4a";
->>>>>>> da86dadb
   };
 } // (args.argsOverride or {}))