--- conflicted
+++ resolved
@@ -590,15 +590,7 @@
     virtualboxGuestAdditions = linux;
   };
 
-<<<<<<< HEAD
   linuxPackages_2_6_32 = {
-=======
-  kernelPackages_2_6_31 = {
-    kernel = linux;
-  };
-
-  kernelPackages_2_6_32 = {
->>>>>>> aee659e1
     aufs = linux;
     kernel = linux;
     virtualbox = linux;
