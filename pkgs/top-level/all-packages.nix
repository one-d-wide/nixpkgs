--- conflicted
+++ resolved
@@ -4107,12 +4107,8 @@
         inherit fetchgit;
       }));
 
-<<<<<<< HEAD
-  glibc217 = callPackage ../development/libraries/glibc/2.17 {
+  glibc = callPackage ../development/libraries/glibc/2.17 {
     stdenv = stdenvMulti;
-=======
-  glibc = callPackage ../development/libraries/glibc/2.17 {
->>>>>>> 77b9f286
     kernelHeaders = linuxHeaders;
     installLocales = config.glibc.locales or false;
     machHeaders = null;
@@ -4318,31 +4314,22 @@
   pixman = callPackage ../development/libraries/pixman { };
 
   cairo = callPackage ../development/libraries/cairo {
-<<<<<<< HEAD
     stdenv = stdenvMulti;
-    glSupport = lib.elem system lib.platforms.mesaPlatforms;
-=======
     glSupport = config.cairo.gl or (stdenv.isLinux &&
       !stdenv.isArm && !stdenv.isMips);
->>>>>>> 77b9f286
   };
 
   cairo_1_12_2 = callPackage ../development/libraries/cairo/1.12.2.nix { };
 
   cairomm = callPackage ../development/libraries/cairomm { };
 
-<<<<<<< HEAD
   pango = callPackage ../development/libraries/pango {
     stdenv = stdenvMulti;
   };
 
-  pangomm = callPackage ../development/libraries/pangomm/2.28.x.nix { };
-=======
-  pango = callPackage ../development/libraries/pango { };
   pangomm = callPackage ../development/libraries/pangomm/2.28.x.nix {
     cairo = cairo_1_12_2;
   };
->>>>>>> 77b9f286
 
   pangox_compat = callPackage ../development/libraries/pangox-compat { };
 
@@ -4737,13 +4724,9 @@
   librem = callPackage ../development/libraries/librem {};
 
   libsamplerate = callPackage ../development/libraries/libsamplerate {
-<<<<<<< HEAD
-    stdenv = stdenvMulti;
-=======
     stdenv = if stdenv.isDarwin
       then overrideGCC stdenv gccApple
-      else stdenv;
->>>>>>> 77b9f286
+      else stdenvMulti;
   };
 
   libspectre = callPackage ../development/libraries/libspectre { };
@@ -4912,13 +4895,9 @@
   libsigsegv_25 = callPackage ../development/libraries/libsigsegv/2.5.nix { };
 
   libsndfile = callPackage ../development/libraries/libsndfile {
-<<<<<<< HEAD
-    stdenv = stdenvMulti;
-=======
     stdenv = if stdenv.isDarwin
       then overrideGCC stdenv gccApple
-      else stdenv;
->>>>>>> 77b9f286
+      else stdenvMulti;
   };
 
   libsoup = callPackage ../development/libraries/libsoup { };
@@ -9649,13 +9628,9 @@
 
   auctex = callPackage ../tools/typesetting/tex/auctex { };
 
-<<<<<<< HEAD
   cups = callPackage ../misc/cups {
     stdenv = stdenvMulti;
   };
-=======
-  cups = callPackage ../misc/cups { libusb = libusb1; };
->>>>>>> 77b9f286
 
   cups_pdf_filter = callPackage ../misc/cups/pdf-filter.nix { };
 
