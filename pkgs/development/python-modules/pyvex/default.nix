{ lib
, stdenv
, archinfo
, bitstring
, buildPythonPackage
, cffi
, fetchPypi
, future
, pycparser
}:

buildPythonPackage rec {
  pname = "pyvex";
<<<<<<< HEAD
  version = "9.0.6588";

  src = fetchPypi {
    inherit pname version;
    sha256 = "a77d29a5fffb8ddeed092a586086c46d489a5214a1b06829f51068486b3b6be3";
=======
  version = "9.0.6790";

  src = fetchPypi {
    inherit pname version;
    sha256 = "sha256-bqOLHGlLQ12nYzbv9H9nJ0/Q5APJb/9B82YtHk3IvYQ=";
>>>>>>> 638936f6
  };

  propagatedBuildInputs = [
    archinfo
    bitstring
    cffi
    future
    pycparser
  ];

  preBuild = ''
    export CC=${stdenv.cc.targetPrefix}cc
  '';

  # No tests are available on PyPI, GitHub release has tests
  # Switch to GitHub release after all angr parts are present
  doCheck = false;
  pythonImportsCheck = [ "pyvex" ];

  meta = with lib; {
    description = "Python interface to libVEX and VEX IR";
    homepage = "https://github.com/angr/pyvex";
    license = with licenses; [ bsd2 gpl3Plus lgpl3Plus ];
    maintainers = with maintainers; [ fab ];
    # ERROR: pyvex-X-py3-none-manylinux1_aarch64.whl is not a supported wheel on this platform.
    broken = stdenv.isAarch64;
  };
}<|MERGE_RESOLUTION|>--- conflicted
+++ resolved
@@ -11,19 +11,11 @@
 
 buildPythonPackage rec {
   pname = "pyvex";
-<<<<<<< HEAD
-  version = "9.0.6588";
-
-  src = fetchPypi {
-    inherit pname version;
-    sha256 = "a77d29a5fffb8ddeed092a586086c46d489a5214a1b06829f51068486b3b6be3";
-=======
   version = "9.0.6790";
 
   src = fetchPypi {
     inherit pname version;
     sha256 = "sha256-bqOLHGlLQ12nYzbv9H9nJ0/Q5APJb/9B82YtHk3IvYQ=";
->>>>>>> 638936f6
   };
 
   propagatedBuildInputs = [
