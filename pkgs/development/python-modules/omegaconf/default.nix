--- conflicted
+++ resolved
@@ -10,12 +10,8 @@
   src = fetchFromGitHub {
     owner = "omry";
     repo = pname;
-<<<<<<< HEAD
     rev = "refs/tags/v${version}";
-=======
-    rev = "v${version}";
->>>>>>> b386dea9
-    sha256 = "sha256-bUJ80sa2ot2JSkt29eFwSiKL6R1X1+VVeE9dFIy4Mg0=";
+    hash = "sha256-bUJ80sa2ot2JSkt29eFwSiKL6R1X1+VVeE9dFIy4Mg0=";
   };
 
   postPatch = ''
