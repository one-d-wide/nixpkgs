--- conflicted
+++ resolved
@@ -3,11 +3,6 @@
 buildPythonPackage rec {
   pname = "ECPy";
   version = "0.9.1";
-<<<<<<< HEAD
-
-  disabled = !isPy3k;
-=======
->>>>>>> 9a56eee0
 
   src = fetchPypi {
     inherit pname version;
