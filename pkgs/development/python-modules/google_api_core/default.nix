{ lib, buildPythonPackage, fetchPypi, pythonOlder, google_auth, protobuf
, googleapis_common_protos, requests, grpcio, mock, pytest, pytest-asyncio, pytestCheckHook }:

buildPythonPackage rec {
  pname = "google-api-core";
  version = "1.22.4";
<<<<<<< HEAD
  disabled = isPy27; # google namespace no longer works on python2

  src = fetchPypi {
    inherit pname version;
    sha256 = "4a9d7ac2527a9e298eebb580a5e24e7e41d6afd97010848dd0f306cae198ec1a";
=======
  disabled = pythonOlder "3.5";

  src = fetchPypi {
    inherit pname version;
    sha256 = "06pck3hwl1pks26q843hv6pxchby9viab05mxf72k7ksab17m7aa";
>>>>>>> 20f001c0
  };

  propagatedBuildInputs =
    [ googleapis_common_protos protobuf google_auth requests grpcio ];

  checkInputs = [ google_auth mock protobuf pytest-asyncio pytestCheckHook ];

  # prevent google directory from shadowing google imports
  preCheck = ''
    rm -r google
  '';

  pythonImportsCheck = [ "google.auth" "google.protobuf" "google.api" ];

  meta = with lib; {
    description = "Core Library for Google Client Libraries";
    longDescription = ''
      This library is not meant to stand-alone. Instead it defines common
      helpers used by all Google API clients.
    '';
    homepage = "https://github.com/googleapis/python-api-core";
    changelog =
      "https://github.com/googleapis/python-api-core/blob/v${version}/CHANGELOG.md";
    license = licenses.asl20;
    maintainers = with maintainers; [ ];
  };
}<|MERGE_RESOLUTION|>--- conflicted
+++ resolved
@@ -4,19 +4,11 @@
 buildPythonPackage rec {
   pname = "google-api-core";
   version = "1.22.4";
-<<<<<<< HEAD
-  disabled = isPy27; # google namespace no longer works on python2
+  disabled = pythonOlder "3.5";
 
   src = fetchPypi {
     inherit pname version;
     sha256 = "4a9d7ac2527a9e298eebb580a5e24e7e41d6afd97010848dd0f306cae198ec1a";
-=======
-  disabled = pythonOlder "3.5";
-
-  src = fetchPypi {
-    inherit pname version;
-    sha256 = "06pck3hwl1pks26q843hv6pxchby9viab05mxf72k7ksab17m7aa";
->>>>>>> 20f001c0
   };
 
   propagatedBuildInputs =
