{ stdenv
, buildPythonPackage
, fetchPypi
, google_api_core
, google_cloud_core
, pytest
}:

buildPythonPackage rec {
  pname = "google-cloud-firestore";
<<<<<<< HEAD
  version = "0.30.1";

  src = fetchPypi {
    inherit pname version;
    sha256 = "2e82481ff396e166f530c097a74670efab93466a70a6a2676081a3f30ef74b7f";
=======
  version = "0.31.0";

  src = fetchPypi {
    inherit pname version;
    sha256 = "5349d1a112dc8ff1b96d400a04ab18949503b542c72f526847e2066eef6cbc25";
>>>>>>> 74558896
  };

  checkInputs = [ pytest ];
  propagatedBuildInputs = [ google_api_core google_cloud_core ];

  # tests were not included with release
  # See issue https://github.com/googleapis/google-cloud-python/issues/6380
  doCheck = false;

  checkPhase = ''
    pytest tests/unit
  '';

  meta = with stdenv.lib; {
    description = "Google Cloud Firestore API client library";
    homepage = https://github.com/GoogleCloudPlatform/google-cloud-python;
    license = licenses.asl20;
    maintainers = [ maintainers.costrouc ];
  };
}<|MERGE_RESOLUTION|>--- conflicted
+++ resolved
@@ -8,19 +8,11 @@
 
 buildPythonPackage rec {
   pname = "google-cloud-firestore";
-<<<<<<< HEAD
-  version = "0.30.1";
-
-  src = fetchPypi {
-    inherit pname version;
-    sha256 = "2e82481ff396e166f530c097a74670efab93466a70a6a2676081a3f30ef74b7f";
-=======
   version = "0.31.0";
 
   src = fetchPypi {
     inherit pname version;
     sha256 = "5349d1a112dc8ff1b96d400a04ab18949503b542c72f526847e2066eef6cbc25";
->>>>>>> 74558896
   };
 
   checkInputs = [ pytest ];
