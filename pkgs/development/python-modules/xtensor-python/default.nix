{
  lib,
  toPythonModule,
  stdenv,
  fetchFromGitHub,
  cmake,
  gtest,
  xtensor,
  pybind11,
  numpy,
}:

<<<<<<< HEAD
toPythonModule (stdenv.mkDerivation(finalAttrs: {
  pname = "xtensor-python";
  version = "0.27.0";

  src = fetchFromGitHub {
    owner = "xtensor-stack";
    repo = "xtensor-python";
    rev = finalAttrs.version;
    sha256 = "sha256-Cy/aXuiriE/qxSd4Apipzak30DjgE7jX8ai1ThJ/VnE=";
  };

  nativeBuildInputs = [
    cmake
  ];
  buildInputs = [
    pybind11
  ];
  nativeCheckInputs = [
    gtest
  ];
  doCheck = true;
  cmakeFlags = [
    # Always build the tests, even if not running them, because testing whether
    # they can be built is a test in itself.
    "-DBUILD_TESTS=ON"
  ];
=======
toPythonModule (
  stdenv.mkDerivation (finalAttrs: {
    pname = "xtensor-python";
    version = "0.26.1";

    src = fetchFromGitHub {
      owner = "xtensor-stack";
      repo = "xtensor-python";
      rev = finalAttrs.version;
      sha256 = "sha256-kLFt5Ah5/ZO6wfTZQviVXeIAVok+/F/XCwpgPSagOMo=";
    };

    nativeBuildInputs = [ cmake ];
    buildInputs = [ pybind11 ];
    nativeCheckInputs = [ gtest ];
    doCheck = true;
    cmakeFlags = [ "-DBUILD_TESTS=${if finalAttrs.finalPackage.doCheck then "ON" else "OFF"}" ];
>>>>>>> 9b4fb239

    propagatedBuildInputs = [
      xtensor
      numpy
    ];

    checkTarget = "xtest";

    meta = with lib; {
      homepage = "https://github.com/xtensor-stack/xtensor-python";
      description = "Python bindings for the xtensor C++ multi-dimensional array library";
      license = licenses.bsd3;
      maintainers = with maintainers; [ lsix ];
    };
  })
)<|MERGE_RESOLUTION|>--- conflicted
+++ resolved
@@ -10,52 +10,27 @@
   numpy,
 }:
 
-<<<<<<< HEAD
-toPythonModule (stdenv.mkDerivation(finalAttrs: {
-  pname = "xtensor-python";
-  version = "0.27.0";
-
-  src = fetchFromGitHub {
-    owner = "xtensor-stack";
-    repo = "xtensor-python";
-    rev = finalAttrs.version;
-    sha256 = "sha256-Cy/aXuiriE/qxSd4Apipzak30DjgE7jX8ai1ThJ/VnE=";
-  };
-
-  nativeBuildInputs = [
-    cmake
-  ];
-  buildInputs = [
-    pybind11
-  ];
-  nativeCheckInputs = [
-    gtest
-  ];
-  doCheck = true;
-  cmakeFlags = [
-    # Always build the tests, even if not running them, because testing whether
-    # they can be built is a test in itself.
-    "-DBUILD_TESTS=ON"
-  ];
-=======
 toPythonModule (
   stdenv.mkDerivation (finalAttrs: {
     pname = "xtensor-python";
-    version = "0.26.1";
+    version = "0.27.0";
 
     src = fetchFromGitHub {
       owner = "xtensor-stack";
       repo = "xtensor-python";
       rev = finalAttrs.version;
-      sha256 = "sha256-kLFt5Ah5/ZO6wfTZQviVXeIAVok+/F/XCwpgPSagOMo=";
+      hash = "sha256-Cy/aXuiriE/qxSd4Apipzak30DjgE7jX8ai1ThJ/VnE=";
     };
 
     nativeBuildInputs = [ cmake ];
     buildInputs = [ pybind11 ];
     nativeCheckInputs = [ gtest ];
     doCheck = true;
-    cmakeFlags = [ "-DBUILD_TESTS=${if finalAttrs.finalPackage.doCheck then "ON" else "OFF"}" ];
->>>>>>> 9b4fb239
+    cmakeFlags = [
+      # Always build the tests, even if not running them, because testing whether
+      # they can be built is a test in itself.
+      "-DBUILD_TESTS=ON"
+    ];
 
     propagatedBuildInputs = [
       xtensor
