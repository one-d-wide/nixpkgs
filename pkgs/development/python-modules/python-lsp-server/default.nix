--- conflicted
+++ resolved
@@ -35,24 +35,15 @@
 
 buildPythonPackage rec {
   pname = "python-lsp-server";
-<<<<<<< HEAD
-  version = "1.3.2";
-  disabled = pythonOlder "3.6";
-=======
   version = "1.3.3";
 
   disabled = pythonOlder "3.7";
->>>>>>> 3083dde5
 
   src = fetchFromGitHub {
     owner = "python-lsp";
     repo = pname;
     rev = "v${version}";
-<<<<<<< HEAD
-    sha256 = "1whivnhz60mdqvq8m00rf7ghhy8a4k5b4kdsj0h90hbrsl1610p6";
-=======
     sha256 = "sha256-F8f9NAjPWkm01D/KwFH0oA6nQ3EF4ZVCCckZTL4A35Y=";
->>>>>>> 3083dde5
   };
 
   postPatch = ''
