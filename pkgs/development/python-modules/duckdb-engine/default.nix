{ lib
, buildPythonPackage
, fetchFromGitHub
, pytestCheckHook
, pythonOlder
, duckdb
, hypothesis
, ipython-sql
, poetry-core
, snapshottest
, sqlalchemy
, typing-extensions
}:

buildPythonPackage rec {
  pname = "duckdb-engine";
  version = "0.9.2";
  format = "pyproject";

  disabled = pythonOlder "3.7";

  src = fetchFromGitHub {
    repo = "duckdb_engine";
    owner = "Mause";
    rev = "refs/tags/v${version}";
    hash = "sha256-T02nGF+YlughRQPinb0I3NC6xsarh4+qRhG8YfhTvhI=";
  };

<<<<<<< HEAD
   patches = [ ./remote_data.patch ];
=======
  patches = [ ./remote_data.patch ];
>>>>>>> a9d95ded

  nativeBuildInputs = [
    poetry-core
  ];

  propagatedBuildInputs = [
    duckdb
    sqlalchemy
  ];

  preCheck = ''
    export HOME="$(mktemp -d)"
  '';

  disabledTests = [
    # this test tries to download the httpfs extension
    "test_preload_extension"
    "test_motherduck"
    # test should be skipped based on sqlalchemy version but isn't and fails
    "test_commit"
<<<<<<< HEAD
    # rowcount no longer generates an attribute error.
=======
    # rowcount nolonger generates an attribute error.
>>>>>>> a9d95ded
    "test_rowcount"
  ];

  nativeCheckInputs = [
    pytestCheckHook
    hypothesis
    ipython-sql
    # TODO(cpcloud): include pandas here when it supports sqlalchemy 2.0
    snapshottest
    typing-extensions
  ];

  pythonImportsCheck = [
    "duckdb_engine"
  ];

  meta = with lib; {
    description = "SQLAlchemy driver for duckdb";
    homepage = "https://github.com/Mause/duckdb_engine";
    changelog = "https://github.com/Mause/duckdb_engine/blob/v${version}/CHANGELOG.md";
    license = licenses.mit;
    maintainers = with maintainers; [ cpcloud ];
  };
}<|MERGE_RESOLUTION|>--- conflicted
+++ resolved
@@ -26,11 +26,7 @@
     hash = "sha256-T02nGF+YlughRQPinb0I3NC6xsarh4+qRhG8YfhTvhI=";
   };
 
-<<<<<<< HEAD
-   patches = [ ./remote_data.patch ];
-=======
   patches = [ ./remote_data.patch ];
->>>>>>> a9d95ded
 
   nativeBuildInputs = [
     poetry-core
@@ -51,11 +47,7 @@
     "test_motherduck"
     # test should be skipped based on sqlalchemy version but isn't and fails
     "test_commit"
-<<<<<<< HEAD
     # rowcount no longer generates an attribute error.
-=======
-    # rowcount nolonger generates an attribute error.
->>>>>>> a9d95ded
     "test_rowcount"
   ];
 
