{ stdenv, buildPythonPackage, fetchPypi, odpic }:

buildPythonPackage rec {
  pname = "cx_Oracle";
<<<<<<< HEAD
  version = "7.1.0";
=======
  version = "7.1.1";
>>>>>>> 0dbfd0e7

  buildInputs = [ odpic ];

  src = fetchPypi {
    inherit pname version;
<<<<<<< HEAD
    sha256 = "57f084bbd7d28af4deff22ef358188c06dec885c818df92fb74e093ab22fdd8f";
=======
    sha256 = "17d760bdf89e364fc7c964c5640c1b38cbb22ab49b53830883f21fda92c59131";
>>>>>>> 0dbfd0e7
  };

  preConfigure = ''
    export ODPIC_INC_DIR="${odpic}/include"
    export ODPIC_LIB_DIR="${odpic}/lib"
  '';

  # Check need an Oracle database to run
  doCheck = false;

  meta = with stdenv.lib; {
    description = "Python interface to Oracle";
    homepage = "https://oracle.github.io/python-cx_Oracle";
    license = licenses.bsdOriginal;
    maintainers = with maintainers; [ y0no ];
  };
}<|MERGE_RESOLUTION|>--- conflicted
+++ resolved
@@ -2,21 +2,13 @@
 
 buildPythonPackage rec {
   pname = "cx_Oracle";
-<<<<<<< HEAD
-  version = "7.1.0";
-=======
   version = "7.1.1";
->>>>>>> 0dbfd0e7
 
   buildInputs = [ odpic ];
 
   src = fetchPypi {
     inherit pname version;
-<<<<<<< HEAD
-    sha256 = "57f084bbd7d28af4deff22ef358188c06dec885c818df92fb74e093ab22fdd8f";
-=======
     sha256 = "17d760bdf89e364fc7c964c5640c1b38cbb22ab49b53830883f21fda92c59131";
->>>>>>> 0dbfd0e7
   };
 
   preConfigure = ''
