<<<<<<< HEAD
{ lib, buildPythonPackage, fetchPypi, pythonOlder
, importlib-metadata
, pbr
, setuptools
, six
}:

buildPythonPackage rec {
  pname = "stevedore";
  version = "3.2.0";
=======
{ stdenv, buildPythonPackage, fetchPypi, pythonOlder, pbr, setuptools, six }:

buildPythonPackage rec {
  pname = "stevedore";
  version = "2.0.1";
>>>>>>> 0ac85bc4
  disabled = pythonOlder "3.6";

  src = fetchPypi {
    inherit pname version;
    sha256 = "1r8m8g7f13wdmfw5m7k0vj7bcx3psfg5yg2i8jlb08nrpsjily9q";
  };

  propagatedBuildInputs = [ pbr setuptools six ]
    ++ lib.optionals (pythonOlder "3.8") [ importlib-metadata ];

  doCheck = false;
  pythonImportsCheck = [ "stevedore" ];

  meta = with lib; {
    description = "Manage dynamic plugins for Python applications";
    homepage = "https://pypi.python.org/pypi/stevedore";
    license = licenses.asl20;
  };
}<|MERGE_RESOLUTION|>--- conflicted
+++ resolved
@@ -1,5 +1,7 @@
-<<<<<<< HEAD
-{ lib, buildPythonPackage, fetchPypi, pythonOlder
+{ lib
+, buildPythonPackage
+, fetchPypi
+, pythonOlder
 , importlib-metadata
 , pbr
 , setuptools
@@ -9,13 +11,6 @@
 buildPythonPackage rec {
   pname = "stevedore";
   version = "3.2.0";
-=======
-{ stdenv, buildPythonPackage, fetchPypi, pythonOlder, pbr, setuptools, six }:
-
-buildPythonPackage rec {
-  pname = "stevedore";
-  version = "2.0.1";
->>>>>>> 0ac85bc4
   disabled = pythonOlder "3.6";
 
   src = fetchPypi {
