{lib, buildPythonPackage, fetchPypi}:

buildPythonPackage rec {
  pname = "XlsxWriter";
<<<<<<< HEAD
  version = "1.1.4";

  src = fetchPypi {
    inherit pname version;
    sha256 = "07e38c73b687e2f867151adce821e43e02856c4d8c6e482807b6ea7f4ac9506c";
=======
  version = "1.1.5";

  src = fetchPypi {
    inherit pname version;
    sha256 = "de9ef46088489915eaaee00c7088cff93cf613e9990b46b933c98eb46f21b47f";
>>>>>>> 0dbfd0e7
  };

  meta = {
    description = "A Python module for creating Excel XLSX files";
    homepage = https://xlsxwriter.readthedocs.io/;
    maintainers = with lib.maintainers; [ jluttine ];
    license = lib.licenses.bsd2;
  };
}<|MERGE_RESOLUTION|>--- conflicted
+++ resolved
@@ -2,19 +2,11 @@
 
 buildPythonPackage rec {
   pname = "XlsxWriter";
-<<<<<<< HEAD
-  version = "1.1.4";
-
-  src = fetchPypi {
-    inherit pname version;
-    sha256 = "07e38c73b687e2f867151adce821e43e02856c4d8c6e482807b6ea7f4ac9506c";
-=======
   version = "1.1.5";
 
   src = fetchPypi {
     inherit pname version;
     sha256 = "de9ef46088489915eaaee00c7088cff93cf613e9990b46b933c98eb46f21b47f";
->>>>>>> 0dbfd0e7
   };
 
   meta = {
