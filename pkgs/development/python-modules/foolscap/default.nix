{ lib
, buildPythonPackage
, fetchPypi
, mock
, pyopenssl
, pytestCheckHook
, pythonOlder
, service-identity
, six
, twisted
, txi2p-tahoe
, txtorcon
}:

buildPythonPackage rec {
  pname = "foolscap";
  version = "23.3.0";

  disabled = pythonOlder "3.7";

  format = "setuptools";

  src = fetchPypi {
    inherit pname version;
<<<<<<< HEAD
    hash = "sha256-6dGFU4YNk1joXXZi2c2L84JtUbTs1ICgXfv0/EU2P4Q=";
=======
    hash = "sha256-Vu7oXC1brsgBwr2q59TAgx8j1AFRbi5mjRNIWZTbkUU=";
>>>>>>> 643b9afc
  };

  propagatedBuildInputs = [
    six
    twisted
    pyopenssl
  ] ++ twisted.optional-dependencies.tls;

  passthru.optional-dependencies = {
    i2p = [ txi2p-tahoe ];
    tor = [ txtorcon ];
  };

  nativeCheckInputs = [
    mock
    pytestCheckHook
  ] ++ lib.flatten (lib.attrValues passthru.optional-dependencies);

  pythonImportsCheck = [ "foolscap" ];

  meta = with lib; {
    description = "RPC protocol for Python that follows the distributed object-capability model";
    longDescription = ''
      "Foolscap" is the name for the next-generation RPC protocol, intended to
      replace Perspective Broker (part of Twisted). Foolscap is a protocol to
      implement a distributed object-capabilities model in Python.
    '';
    homepage = "https://github.com/warner/foolscap";
    license = licenses.mit;
    maintainers = with maintainers; [ ];
  };
}<|MERGE_RESOLUTION|>--- conflicted
+++ resolved
@@ -22,11 +22,7 @@
 
   src = fetchPypi {
     inherit pname version;
-<<<<<<< HEAD
-    hash = "sha256-6dGFU4YNk1joXXZi2c2L84JtUbTs1ICgXfv0/EU2P4Q=";
-=======
     hash = "sha256-Vu7oXC1brsgBwr2q59TAgx8j1AFRbi5mjRNIWZTbkUU=";
->>>>>>> 643b9afc
   };
 
   propagatedBuildInputs = [
