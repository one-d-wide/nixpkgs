{ lib
, buildPythonPackage
, fetchPypi
, pythonOlder
, configparser
, enum34
, mccabe
, pycodestyle
, pyflakes
, functools32
, typing
, importlib-metadata
, mock
, pytestCheckHook
}:

buildPythonPackage rec {
  pname = "flake8";
  version = "3.9.2";

  src = fetchPypi {
    inherit pname version;
    sha256 = "07528381786f2a6237b061f6e96610a4167b226cb926e2aa2b6b1d78057c576b";
  };

<<<<<<< HEAD
  postPatch = ''
    substituteInPlace setup.cfg \
      --replace "pyflakes >= 2.3.0, < 2.4.0" "pyflakes >= 2.3.0, < 2.5.0"
=======
  checkInputs = [ pytest mock pytest-runner ];
  propagatedBuildInputs = [ pyflakes pycodestyle mccabe ]
    ++ lib.optionals (pythonOlder "3.2") [ configparser functools32 ]
    ++ lib.optionals (pythonOlder "3.4") [ enum34 ]
    ++ lib.optionals (pythonOlder "3.5") [ typing ]
    ++ lib.optionals (pythonOlder "3.8") [ importlib-metadata ];

  # Tests fail on Python 3.7 due to importlib using a deprecated interface
  doCheck = !(pythonOlder "3.8");

  # fixtures fail to initialize correctly
  checkPhase = ''
    py.test tests --ignore=tests/integration/test_checker.py
>>>>>>> 50ff5c60
  '';

  propagatedBuildInputs = [
    pyflakes
    pycodestyle
    mccabe
  ] ++ lib.optionals (pythonOlder "3.2") [
    configparser
    functools32
  ] ++ lib.optionals (pythonOlder "3.4") [
    enum34
  ] ++ lib.optionals (pythonOlder "3.5") [
    typing
  ] ++ lib.optionals (pythonOlder "3.8") [
    importlib-metadata
  ];

  checkInputs = [
    mock
    pytestCheckHook
  ];

  meta = with lib; {
    description = "Flake8 is a wrapper around pyflakes, pycodestyle and mccabe.";
    homepage = "https://github.com/pycqa/flake8";
    license = licenses.mit;
    maintainers = with maintainers; [ ];
  };
}<|MERGE_RESOLUTION|>--- conflicted
+++ resolved
@@ -23,25 +23,9 @@
     sha256 = "07528381786f2a6237b061f6e96610a4167b226cb926e2aa2b6b1d78057c576b";
   };
 
-<<<<<<< HEAD
   postPatch = ''
     substituteInPlace setup.cfg \
       --replace "pyflakes >= 2.3.0, < 2.4.0" "pyflakes >= 2.3.0, < 2.5.0"
-=======
-  checkInputs = [ pytest mock pytest-runner ];
-  propagatedBuildInputs = [ pyflakes pycodestyle mccabe ]
-    ++ lib.optionals (pythonOlder "3.2") [ configparser functools32 ]
-    ++ lib.optionals (pythonOlder "3.4") [ enum34 ]
-    ++ lib.optionals (pythonOlder "3.5") [ typing ]
-    ++ lib.optionals (pythonOlder "3.8") [ importlib-metadata ];
-
-  # Tests fail on Python 3.7 due to importlib using a deprecated interface
-  doCheck = !(pythonOlder "3.8");
-
-  # fixtures fail to initialize correctly
-  checkPhase = ''
-    py.test tests --ignore=tests/integration/test_checker.py
->>>>>>> 50ff5c60
   '';
 
   propagatedBuildInputs = [
@@ -59,6 +43,9 @@
     importlib-metadata
   ];
 
+  # Tests fail on Python 3.7 due to importlib using a deprecated interface
+  doCheck = !(pythonOlder "3.8");
+
   checkInputs = [
     mock
     pytestCheckHook
