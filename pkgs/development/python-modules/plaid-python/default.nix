{ lib, buildPythonPackage, fetchPypi, requests, pytest }:

buildPythonPackage rec {
<<<<<<< HEAD
  version = "2.4.0";
=======
  version = "2.4.1";
>>>>>>> 0dbfd0e7
  pname = "plaid-python";

  src = fetchPypi {
    inherit pname version;
<<<<<<< HEAD
    sha256 = "734fe8328b7fc9a52f8e204b4cce99dd475fe5add784a57fdf0f0cb99eb752a0";
=======
    sha256 = "2b7832f9fe0c6cd23dfdb805bcfc52e2ff06fca6604e5782b7518904c1dad6bb";
>>>>>>> 0dbfd0e7
  };

  checkInputs = [ pytest ];
  # Integration tests require API keys and internet access
  checkPhase = "py.test -rxs ./tests/unit";

  propagatedBuildInputs = [ requests ];

  meta = {
    description = "Python client library for the Plaid API and Link";
    homepage = https://github.com/plaid/plaid-python;
    license = lib.licenses.mit;
    maintainers = with lib.maintainers; [ bhipple ];
  };
}<|MERGE_RESOLUTION|>--- conflicted
+++ resolved
@@ -1,20 +1,12 @@
 { lib, buildPythonPackage, fetchPypi, requests, pytest }:
 
 buildPythonPackage rec {
-<<<<<<< HEAD
-  version = "2.4.0";
-=======
   version = "2.4.1";
->>>>>>> 0dbfd0e7
   pname = "plaid-python";
 
   src = fetchPypi {
     inherit pname version;
-<<<<<<< HEAD
-    sha256 = "734fe8328b7fc9a52f8e204b4cce99dd475fe5add784a57fdf0f0cb99eb752a0";
-=======
     sha256 = "2b7832f9fe0c6cd23dfdb805bcfc52e2ff06fca6604e5782b7518904c1dad6bb";
->>>>>>> 0dbfd0e7
   };
 
   checkInputs = [ pytest ];
