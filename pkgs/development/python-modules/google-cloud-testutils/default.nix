--- conflicted
+++ resolved
@@ -6,11 +6,7 @@
 
   src = fetchPypi {
     inherit pname version;
-<<<<<<< HEAD
     sha256 = "a23be7cc23bccb1ae6debb74a47dc5b51858b6322fcf034ca92fe7a4acb896f3";
-=======
-    sha256 = "sha256-ojvnzCO8yxrm3rt0pH3FtRhYtjIvzwNMqS/npKy4lvM=";
->>>>>>> c04a14ed
   };
 
   propagatedBuildInputs = [ click google-auth six ];
