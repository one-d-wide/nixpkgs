{ lib
, buildPythonPackage
, fetchPypi
, python
}:

buildPythonPackage rec {
  pname = "bitarray";
  version = "2.1.3";

  src = fetchPypi {
    inherit pname version;
<<<<<<< HEAD
    sha256 = "a24aff72a7f1b09571b5daf9dbfcffd98481be1fe085ae5ef662cf11452a97e0";
=======
    sha256 = "1q4p592i3kv2yrgax1g03yz8316rzzydpyfsnmqrbc7ilxrgyjm2";
>>>>>>> 6845a74d
  };

  checkPhase = ''
    cd $out
    ${python.interpreter} -c 'import bitarray; bitarray.test()'
  '';

  pythonImportsCheck = [ "bitarray" ];

  meta = with lib; {
    description = "Efficient arrays of booleans";
    homepage = "https://github.com/ilanschnell/bitarray";
    changelog = "https://github.com/ilanschnell/bitarray/blob/master/CHANGE_LOG";
    license = licenses.psfl;
    maintainers = [ maintainers.bhipple ];
  };
}<|MERGE_RESOLUTION|>--- conflicted
+++ resolved
@@ -10,11 +10,7 @@
 
   src = fetchPypi {
     inherit pname version;
-<<<<<<< HEAD
     sha256 = "a24aff72a7f1b09571b5daf9dbfcffd98481be1fe085ae5ef662cf11452a97e0";
-=======
-    sha256 = "1q4p592i3kv2yrgax1g03yz8316rzzydpyfsnmqrbc7ilxrgyjm2";
->>>>>>> 6845a74d
   };
 
   checkPhase = ''
