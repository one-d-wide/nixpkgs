--- conflicted
+++ resolved
@@ -43,16 +43,11 @@
 , pony
 , pytestCheckHook
 , zxcvbn
-, freezegun
 }:
 
 buildPythonPackage rec {
   pname = "flask-security-too";
-<<<<<<< HEAD
-  version = "5.4.1";
-=======
   version = "5.4.2";
->>>>>>> a5bee07d
   pyproject = true;
 
   disabled = pythonOlder "3.7";
@@ -60,11 +55,7 @@
   src = fetchPypi {
     pname = "Flask-Security-Too";
     inherit version;
-<<<<<<< HEAD
-    hash = "sha256-Ay7+gk+zuUlXtw0LDdsnvSa22z+yE6VR1guu9QmiFvw=";
-=======
     hash = "sha256-dzVHHC5Lsh6rUC+cOyNEe/uHVTzkObhFffgSvFOfKoI=";
->>>>>>> a5bee07d
   };
 
   nativeBuildInputs = [
