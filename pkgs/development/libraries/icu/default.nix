{stdenv, fetchurl}:

let

  pname = "icu4c";
  ver_maj = "52";
  ver_min = "1";
  version = "${ver_maj}.${ver_min}";
in
stdenv.mkDerivation {
  name = pname + "-" + version;

  src = fetchurl {
<<<<<<< HEAD
    url = "http://download.icu-project.org/files/${pname}/${version}/${pname}-"
      + (stdenv.lib.replaceChars ["."] ["_"] version) + "-src.tgz";
    sha256 = "0sv6hgkm92pm27zgjxgk284lcxxbsl0syi40ckw2b7yj7d8sxrc7";
=======
    url = "http://download.icu-project.org/files/icu4c/${version}/icu4c-${ver_maj}_${ver_min}-src.tgz";
    sha256 = "14l0kl17nirc34frcybzg0snknaks23abhdxkmsqg3k9sil5wk9g";
>>>>>>> 9f735bdf
  };

  postUnpack = ''
    sourceRoot=''${sourceRoot}/source
    echo Source root reset to ''${sourceRoot}
  '';

  configureFlags = "--disable-debug";

  enableParallelBuilding = true;

  meta = {
    description = "Unicode and globalization support library";
    homepage = http://site.icu-project.org/;
    maintainers = with stdenv.lib.maintainers; [raskin urkud];
    platforms = stdenv.lib.platforms.all;
  };
}<|MERGE_RESOLUTION|>--- conflicted
+++ resolved
@@ -3,22 +3,15 @@
 let
 
   pname = "icu4c";
-  ver_maj = "52";
-  ver_min = "1";
-  version = "${ver_maj}.${ver_min}";
+  version = "52.1";
 in
 stdenv.mkDerivation {
   name = pname + "-" + version;
 
   src = fetchurl {
-<<<<<<< HEAD
     url = "http://download.icu-project.org/files/${pname}/${version}/${pname}-"
       + (stdenv.lib.replaceChars ["."] ["_"] version) + "-src.tgz";
-    sha256 = "0sv6hgkm92pm27zgjxgk284lcxxbsl0syi40ckw2b7yj7d8sxrc7";
-=======
-    url = "http://download.icu-project.org/files/icu4c/${version}/icu4c-${ver_maj}_${ver_min}-src.tgz";
     sha256 = "14l0kl17nirc34frcybzg0snknaks23abhdxkmsqg3k9sil5wk9g";
->>>>>>> 9f735bdf
   };
 
   postUnpack = ''
