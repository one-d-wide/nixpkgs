{ stdenv, lib, fetchFromGitHub }:

stdenv.mkDerivation rec {
<<<<<<< HEAD
  pname = "libdeflate";
  version = "1.2";
=======
  name = "libdeflate-${version}";
  version = "1.3";
>>>>>>> 8943fb5f

  src = fetchFromGitHub {
    owner = "ebiggers";
    repo = "libdeflate";
    rev = "v${version}";
    sha256 = "019xsz5dnbpxiz29j3zqsxyi4ksjkkygi6a2zyc8fxbm8lvaa9ar";
  };

  postPatch = ''
    substituteInPlace Makefile --replace /usr $out
  '';

  configurePhase = ''
    make programs/config.h
  '';

  enableParallelBuilding = true;

  meta = with lib; {
    description = "Fast DEFLATE/zlib/gzip compressor and decompressor";
    license = licenses.mit;
    homepage = https://github.com/ebiggers/libdeflate;
    platforms = platforms.linux;
    maintainers = with maintainers; [ orivej ];
  };
}<|MERGE_RESOLUTION|>--- conflicted
+++ resolved
@@ -1,13 +1,8 @@
 { stdenv, lib, fetchFromGitHub }:
 
 stdenv.mkDerivation rec {
-<<<<<<< HEAD
   pname = "libdeflate";
-  version = "1.2";
-=======
-  name = "libdeflate-${version}";
   version = "1.3";
->>>>>>> 8943fb5f
 
   src = fetchFromGitHub {
     owner = "ebiggers";
