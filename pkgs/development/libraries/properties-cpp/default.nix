<<<<<<< HEAD
{ stdenv, fetchurl, cmake, pkg-config, gtest, doxygen
, graphviz, lcov }:
=======
{ stdenv
, fetchurl
, cmake
, pkg-config
, gtest
, doxygen
, graphviz
, lcov
}:
>>>>>>> 279110cd

stdenv.mkDerivation rec {
  pname = "properties-cpp";
  version = "0.0.1";

<<<<<<< HEAD
  src = let srcver = version+"+14.10.20140730"; in
  fetchurl {
    url = "https://launchpad.net/ubuntu/+archive/primary/+files/${pname}_${srcver}.orig.tar.gz";
    sha256 = "08vjyv7ibn6jh2ikj5v48kjpr3n6hlkp9qlvdn8r0vpiwzah0m2w";
  };

  nativeBuildInputs = [ cmake pkg-config ];
  buildInputs = [ gtest doxygen graphviz lcov ];
=======
  src = let srcver = "${version}+14.10.20140730"; in
    fetchurl {
      url = "https://launchpad.net/ubuntu/+archive/primary/+files/${pname}_${srcver}.orig.tar.gz";
      sha256 = "08vjyv7ibn6jh2ikj5v48kjpr3n6hlkp9qlvdn8r0vpiwzah0m2w";
    };
>>>>>>> 279110cd

  postPatch = ''
    sed -i "/add_subdirectory(tests)/d" CMakeLists.txt
  '';

  nativeBuildInputs = [ cmake pkg-config ];

  buildInputs = [ gtest doxygen graphviz lcov ];

  meta = with stdenv.lib; {
    homepage = "https://launchpad.net/properties-cpp";
    description = "A very simple convenience library for handling properties and signals in C++11";
    license = licenses.lgpl3Only;
    maintainers = with maintainers; [ edwtjo ];
  };
}<|MERGE_RESOLUTION|>--- conflicted
+++ resolved
@@ -1,7 +1,3 @@
-<<<<<<< HEAD
-{ stdenv, fetchurl, cmake, pkg-config, gtest, doxygen
-, graphviz, lcov }:
-=======
 { stdenv
 , fetchurl
 , cmake
@@ -11,28 +7,16 @@
 , graphviz
 , lcov
 }:
->>>>>>> 279110cd
 
 stdenv.mkDerivation rec {
   pname = "properties-cpp";
   version = "0.0.1";
 
-<<<<<<< HEAD
-  src = let srcver = version+"+14.10.20140730"; in
-  fetchurl {
-    url = "https://launchpad.net/ubuntu/+archive/primary/+files/${pname}_${srcver}.orig.tar.gz";
-    sha256 = "08vjyv7ibn6jh2ikj5v48kjpr3n6hlkp9qlvdn8r0vpiwzah0m2w";
-  };
-
-  nativeBuildInputs = [ cmake pkg-config ];
-  buildInputs = [ gtest doxygen graphviz lcov ];
-=======
   src = let srcver = "${version}+14.10.20140730"; in
     fetchurl {
       url = "https://launchpad.net/ubuntu/+archive/primary/+files/${pname}_${srcver}.orig.tar.gz";
       sha256 = "08vjyv7ibn6jh2ikj5v48kjpr3n6hlkp9qlvdn8r0vpiwzah0m2w";
     };
->>>>>>> 279110cd
 
   postPatch = ''
     sed -i "/add_subdirectory(tests)/d" CMakeLists.txt
