{ lib, stdenv, fetchurl, fetchpatch
, autoreconfHook

  # test suite depends on dejagnu which cannot be used during bootstrapping
  # dejagnu also requires tcl which can't be built statically at the moment
, doCheck ? !(stdenv.hostPlatform.isStatic)
, dejagnu
, nix-update-script
, testers
}:

stdenv.mkDerivation (finalAttrs: {
  pname = "libffi";
  version = "3.4.6";

  src = fetchurl {
<<<<<<< HEAD
    url = "https://github.com/libffi/libffi/releases/download/v${version}/${pname}-${version}.tar.gz";
    hash = "sha256-sN6p3yPIY6elDoJUQPPr/6vWXfFJcQjl1Dd0eEOJWk4=";
=======
    url = with finalAttrs; "https://github.com/libffi/libffi/releases/download/v${version}/${pname}-${version}.tar.gz";
    sha256 = "sha256-1mxWrSWags8qnfxAizK/XaUjcVALhHRff7i2RXEt9nY=";
>>>>>>> 5f5062d1
  };

  # Note: this package is used for bootstrapping fetchurl, and thus
  # cannot use fetchpatch! All mutable patches (generated by GitHub or
  # cgit) that are needed here should be included directly in Nixpkgs as
  # files.
  patches = [
  ];

  strictDeps = true;
  outputs = [ "out" "dev" "man" "info" ];

  enableParallelBuilding = true;

  configurePlatforms = [ "build" "host" ];

  configureFlags = [
    "--with-gcc-arch=generic" # no detection of -march= or -mtune=
    "--enable-pax_emutramp"
  ];

  preCheck = ''
    # The tests use -O0 which is not compatible with -D_FORTIFY_SOURCE.
    NIX_HARDENING_ENABLE=''${NIX_HARDENING_ENABLE/fortify3/}
    NIX_HARDENING_ENABLE=''${NIX_HARDENING_ENABLE/fortify/}
  '';

  dontStrip = stdenv.hostPlatform != stdenv.buildPlatform; # Don't run the native `strip' when cross-compiling.

  inherit doCheck;

  nativeCheckInputs = [ dejagnu ];

  passthru = {
    updateScript = nix-update-script { };
    tests = {
      pkg-config = testers.hasPkgConfigModules {
        package = finalAttrs.finalPackage;
      };
    };
  };

  meta = with lib; {
    description = "A foreign function call interface library";
    longDescription = ''
      The libffi library provides a portable, high level programming
      interface to various calling conventions.  This allows a
      programmer to call any function specified by a call interface
      description at run-time.

      FFI stands for Foreign Function Interface.  A foreign function
      interface is the popular name for the interface that allows code
      written in one language to call code written in another
      language.  The libffi library really only provides the lowest,
      machine dependent layer of a fully featured foreign function
      interface.  A layer must exist above libffi that handles type
      conversions for values passed between the two languages.
    '';
    homepage = "http://sourceware.org/libffi/";
    license = licenses.mit;
    maintainers = with maintainers; [ matthewbauer ];
    platforms = platforms.all;
    pkgConfigModules = [ "libffi" ];
  };
})<|MERGE_RESOLUTION|>--- conflicted
+++ resolved
@@ -14,13 +14,8 @@
   version = "3.4.6";
 
   src = fetchurl {
-<<<<<<< HEAD
-    url = "https://github.com/libffi/libffi/releases/download/v${version}/${pname}-${version}.tar.gz";
+    url = with finalAttrs; "https://github.com/libffi/libffi/releases/download/v${version}/${pname}-${version}.tar.gz";
     hash = "sha256-sN6p3yPIY6elDoJUQPPr/6vWXfFJcQjl1Dd0eEOJWk4=";
-=======
-    url = with finalAttrs; "https://github.com/libffi/libffi/releases/download/v${version}/${pname}-${version}.tar.gz";
-    sha256 = "sha256-1mxWrSWags8qnfxAizK/XaUjcVALhHRff7i2RXEt9nY=";
->>>>>>> 5f5062d1
   };
 
   # Note: this package is used for bootstrapping fetchurl, and thus
