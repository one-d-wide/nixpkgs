{ stdenv, lib, fetchurl, pkgconfig, audiofile
, openglSupport ? false, mesa_noglu
, alsaSupport ? true, alsaLib
, x11Support ? true, libICE, libXi, libXScrnSaver, libXcursor, libXinerama, libXext, libXxf86vm, libXrandr
, waylandSupport ? true, wayland, wayland-protocols, libxkbcommon
, dbusSupport ? false, dbus
, udevSupport ? false, udev
, ibusSupport ? false, ibus
, pulseaudioSupport ? true, libpulseaudio
, AudioUnit, Cocoa, CoreAudio, CoreServices, ForceFeedback, OpenGL
}:

# OSS is no longer supported, for it's much crappier than ALSA and
# PulseAudio.
assert !stdenv.isDarwin -> alsaSupport || pulseaudioSupport;

assert openglSupport -> (stdenv.isDarwin || mesa_noglu != null && x11Support);

let
  configureFlagsFun = attrs: [
      "--disable-oss" "--disable-x11-shared" "--disable-wayland-shared"
      "--disable-pulseaudio-shared" "--disable-alsa-shared"
    ] ++ lib.optional alsaSupport "--with-alsa-prefix=${attrs.alsaLib.out}/lib"
      ++ lib.optional (!x11Support) "--without-x";
in
stdenv.mkDerivation rec {
  name = "SDL2-${version}";
  version = "2.0.7";

  src = fetchurl {
    url = "http://www.libsdl.org/release/${name}.tar.gz";
    sha256 = "0pjdpxla5kh1w1b0shxrx97a116vyy31njxi0jhyvqhk8d6cfdgf";
  };

  outputs = [ "out" "dev" ];

  patches = [ ./find-headers.patch ];

  nativeBuildInputs = [ pkgconfig ];

  # Since `libpulse*.la' contain `-lgdbm', PulseAudio must be propagated.
  propagatedBuildInputs = lib.optionals x11Support [ libICE libXi libXScrnSaver libXcursor libXinerama libXext libXrandr libXxf86vm ] ++
    lib.optionals waylandSupport [ wayland wayland-protocols libxkbcommon ] ++
    lib.optional pulseaudioSupport libpulseaudio;

  buildInputs = [ audiofile ] ++
    lib.optional openglSupport mesa_noglu ++
    lib.optional alsaSupport alsaLib ++
    lib.optional dbusSupport dbus ++
    lib.optional udevSupport udev ++
    lib.optional ibusSupport ibus ++
    lib.optionals stdenv.isDarwin [ AudioUnit Cocoa CoreAudio CoreServices ForceFeedback OpenGL ];

  # https://bugzilla.libsdl.org/show_bug.cgi?id=1431
  dontDisableStatic = true;

<<<<<<< HEAD
  # SDL_waylandevents.c:41:10: fatal error:
  #   pointer-constraints-unstable-v1-client-protocol.h: No such file or directory
  #enableParallelBuilding = true;
=======
  # /build/SDL2-2.0.7/src/video/wayland/SDL_waylandevents.c:41:10: fatal error:
  #   pointer-constraints-unstable-v1-client-protocol.h: No such file or directory
  enableParallelBuilding = false;
>>>>>>> 4a2f7a73

  # XXX: By default, SDL wants to dlopen() PulseAudio, in which case
  # we must arrange to add it to its RPATH; however, `patchelf' seems
  # to fail at doing this, hence `--disable-pulseaudio-shared'.
  configureFlags = configureFlagsFun { inherit alsaLib; };

  crossAttrs = {
    configureFlags = configureFlagsFun { alsaLib = alsaLib.crossDrv; };
  };

  postInstall = ''
    moveToOutput lib/libSDL2main.a "$dev"
    rm $out/lib/*.a
    moveToOutput bin/sdl2-config "$dev"
  '';

  setupHook = ./setup-hook.sh;

  passthru = { inherit openglSupport; };

  meta = with stdenv.lib; {
    description = "A cross-platform multimedia library";
    homepage = http://www.libsdl.org/;
    license = licenses.zlib;
    platforms = platforms.all;
    maintainers = with maintainers; [ cpages ];
  };
}<|MERGE_RESOLUTION|>--- conflicted
+++ resolved
@@ -54,15 +54,9 @@
   # https://bugzilla.libsdl.org/show_bug.cgi?id=1431
   dontDisableStatic = true;
 
-<<<<<<< HEAD
-  # SDL_waylandevents.c:41:10: fatal error:
-  #   pointer-constraints-unstable-v1-client-protocol.h: No such file or directory
-  #enableParallelBuilding = true;
-=======
   # /build/SDL2-2.0.7/src/video/wayland/SDL_waylandevents.c:41:10: fatal error:
   #   pointer-constraints-unstable-v1-client-protocol.h: No such file or directory
   enableParallelBuilding = false;
->>>>>>> 4a2f7a73
 
   # XXX: By default, SDL wants to dlopen() PulseAudio, in which case
   # we must arrange to add it to its RPATH; however, `patchelf' seems
