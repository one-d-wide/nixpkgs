{ stdenv, fetchurl, fetchpatch, libxml2, findXMLCatalogs }:

stdenv.mkDerivation rec {
  name = "libxslt-1.1.28";

  src = fetchurl {
    url = "http://xmlsoft.org/sources/${name}.tar.gz";
    sha256 = "13029baw9kkyjgr7q3jccw2mz38amq7mmpr5p3bh775qawd1bisz";
  };

<<<<<<< HEAD
  outputs = [ "dev" "out" "bin" "doc" ];
=======
  patches = stdenv.lib.optional stdenv.isSunOS ./patch-ah.patch
    ++ [
      (fetchpatch {
        name = "CVE-2015-7995.patch";
        url = "http://git.gnome.org/browse/libxslt/patch/?id=7ca19df892ca22";
        sha256 = "1xzg0q94dzbih9nvqp7g9ihz0a3qb0w23l1158m360z9smbi8zbd";
      })
    ];

  outputs = [ "out" "doc" ];
>>>>>>> 0ee75214

  buildInputs = [ libxml2 ];

  propagatedBuildInputs = [ findXMLCatalogs ];

  configureFlags = [
    "--without-python"
    "--without-crypto"
    "--without-debug"
    "--without-mem-debug"
    "--without-debugger"
  ];

  postFixup = ''
    moveToOutput bin/xslt-config "$dev"
    moveToOutput lib/xsltConf.sh "$dev"
    moveToOutput share/man/man1 "$bin"
  '';

  meta = with stdenv.lib; {
    homepage = http://xmlsoft.org/XSLT/;
    description = "A C library and tools to do XSL transformations";
    license = "bsd";
    platforms = platforms.unix;
    maintainers = [ maintainers.eelco ];
  };
}<|MERGE_RESOLUTION|>--- conflicted
+++ resolved
@@ -8,9 +8,6 @@
     sha256 = "13029baw9kkyjgr7q3jccw2mz38amq7mmpr5p3bh775qawd1bisz";
   };
 
-<<<<<<< HEAD
-  outputs = [ "dev" "out" "bin" "doc" ];
-=======
   patches = stdenv.lib.optional stdenv.isSunOS ./patch-ah.patch
     ++ [
       (fetchpatch {
@@ -20,8 +17,7 @@
       })
     ];
 
-  outputs = [ "out" "doc" ];
->>>>>>> 0ee75214
+  outputs = [ "dev" "out" "bin" "doc" ];
 
   buildInputs = [ libxml2 ];
 
