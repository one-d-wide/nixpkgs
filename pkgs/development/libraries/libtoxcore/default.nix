{ stdenv, fetchFromGitHub, cmake, libsodium, ncurses, libopus, libmsgpack
, libvpx, check, libconfig, pkgconfig }:

let
  generic = { version, sha256 }:
  stdenv.mkDerivation rec {
    name = "libtoxcore-${version}";

    src = fetchFromGitHub {
      owner  = "TokTok";
      repo   = "c-toxcore";
      rev    = "v${version}";
      inherit sha256;
    };

    cmakeFlags = [
      "-DBUILD_NTOX=ON"
      "-DDHT_BOOTSTRAP=ON"
      "-DBOOTSTRAP_DAEMON=ON"
    ];

    buildInputs = [
      libsodium libmsgpack ncurses libconfig
    ] ++ stdenv.lib.optionals (!stdenv.isAarch32) [
      libopus libvpx
    ];

    nativeBuildInputs = [ cmake pkgconfig ];

    enableParallelBuilding = true;

    meta = with stdenv.lib; {
      description = "P2P FOSS instant messaging application aimed to replace Skype";
      homepage = https://tox.chat;
      license = licenses.gpl3Plus;
      maintainers = with maintainers; [ peterhoeg ];
      platforms = platforms.all;
    };
  };

<<<<<<< HEAD
in rec {
  libtoxcore_0_1 = generic {
    version = "0.1.11";
    sha256 = "1fya5gfiwlpk6fxhalv95n945ymvp2iidiyksrjw1xw95fzsp1ij";
  };
=======
  cmakeFlags = [
    "-DBUILD_NTOX=ON"
    "-DDHT_BOOTSTRAP=ON"
    "-DBOOTSTRAP_DAEMON=ON"
  ];

  buildInputs = [
    libsodium libmsgpack ncurses libconfig
  ] ++ stdenv.lib.optionals (!stdenv.isArm) [
    libopus
    libvpx
  ];

  nativeBuildInputs = [ cmake pkgconfig ];

  enableParallelBuilding = true;

  doCheck = false; # hangs, tries to access the net?

  # for some reason the tests are not running - it says "No tests found!!"
  checkInputs = [ check ];
  checkPhase = "ctest";
>>>>>>> 35130342

  libtoxcore_0_2 = generic {
    version = "0.2.2";
    sha256 = "1463grbbv009pj2g6dbnyk4lr871vw41962m63v21mmp6dkrr7r5";
  };
}<|MERGE_RESOLUTION|>--- conflicted
+++ resolved
@@ -29,6 +29,12 @@
 
     enableParallelBuilding = true;
 
+    doCheck = false; # hangs, tries to access the net?
+
+    # for some reason the tests are not running - it says "No tests found!!"
+    checkInputs = [ check ];
+    checkPhase = "ctest";
+
     meta = with stdenv.lib; {
       description = "P2P FOSS instant messaging application aimed to replace Skype";
       homepage = https://tox.chat;
@@ -38,36 +44,11 @@
     };
   };
 
-<<<<<<< HEAD
 in rec {
   libtoxcore_0_1 = generic {
     version = "0.1.11";
     sha256 = "1fya5gfiwlpk6fxhalv95n945ymvp2iidiyksrjw1xw95fzsp1ij";
   };
-=======
-  cmakeFlags = [
-    "-DBUILD_NTOX=ON"
-    "-DDHT_BOOTSTRAP=ON"
-    "-DBOOTSTRAP_DAEMON=ON"
-  ];
-
-  buildInputs = [
-    libsodium libmsgpack ncurses libconfig
-  ] ++ stdenv.lib.optionals (!stdenv.isArm) [
-    libopus
-    libvpx
-  ];
-
-  nativeBuildInputs = [ cmake pkgconfig ];
-
-  enableParallelBuilding = true;
-
-  doCheck = false; # hangs, tries to access the net?
-
-  # for some reason the tests are not running - it says "No tests found!!"
-  checkInputs = [ check ];
-  checkPhase = "ctest";
->>>>>>> 35130342
 
   libtoxcore_0_2 = generic {
     version = "0.2.2";
