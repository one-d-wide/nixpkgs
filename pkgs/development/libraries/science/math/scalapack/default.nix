{ stdenv, fetchurl, cmake, openssh
, gfortran, mpi, openblasCompat
} :


stdenv.mkDerivation rec {
  name = "scalapack-${version}";
  version = "2.0.2";

  src = fetchurl {
    url = "http://www.netlib.org/scalapack/scalapack-${version}.tgz";
    sha256 = "0p1r61ss1fq0bs8ynnx7xq4wwsdvs32ljvwjnx6yxr8gd6pawx0c";
  };

  nativeBuildInputs = [ cmake openssh ];
  buildInputs = [ mpi gfortran openblasCompat ];

  enableParallelBuilding = true;

  doCheck = true;

  preConfigure = ''
    cmakeFlagsArray+=(
      -DBUILD_SHARED_LIBS=ON -DBUILD_STATIC_LIBS=OFF
      -DLAPACK_LIBRARIES="-lopenblas"
      -DBLAS_LIBRARIES="-lopenblas"
      )
  '';

  checkPhase = ''
    # make sure the test starts even if we have less than 4 cores
    export OMPI_MCA_rmaps_base_oversubscribe=1

    # Run single threaded
    export OMP_NUM_THREADS=1

    export LD_LIBRARY_PATH=$LD_LIBRARY_PATH:`pwd`/lib
    export CTEST_OUTPUT_ON_FAILURE=1

    make test
  '';

  meta = with stdenv.lib; {
    homepage = http://www.netlib.org/scalapack/;
    description = "Library of high-performance linear algebra routines for parallel distributed memory machines";
<<<<<<< HEAD
    license = licenses.bsdOriginal;
    platforms = platforms.linux;
=======
    license = licenses.bsd3;
    platforms = platforms.all;
>>>>>>> 0f21becb
    maintainers = [ maintainers.costrouc ];
  };

}<|MERGE_RESOLUTION|>--- conflicted
+++ resolved
@@ -43,13 +43,8 @@
   meta = with stdenv.lib; {
     homepage = http://www.netlib.org/scalapack/;
     description = "Library of high-performance linear algebra routines for parallel distributed memory machines";
-<<<<<<< HEAD
-    license = licenses.bsdOriginal;
+    license = licenses.bsd3;
     platforms = platforms.linux;
-=======
-    license = licenses.bsd3;
-    platforms = platforms.all;
->>>>>>> 0f21becb
     maintainers = [ maintainers.costrouc ];
   };
 
