{ stdenv, fetchurl, fetchpatch, pkgconfig, libiconv, libintlOrEmpty
, expat, zlib, libpng, pixman, fontconfig, freetype, xorg
, gobjectSupport ? true, glib
, xcbSupport ? true # no longer experimental since 1.12
, glSupport ? true, mesa_noglu ? null # mesa is no longer a big dependency
, pdfSupport ? true
, darwin
}:

assert glSupport -> mesa_noglu != null;

with { inherit (stdenv.lib) optional optionals; };

stdenv.mkDerivation rec {
  name = "cairo-1.14.6";

  src = fetchurl {
    url = "http://cairographics.org/releases/${name}.tar.xz";
    sha256 = "0lmjlzmghmr27y615px9hkm552x7ap6pmq9mfbzr6smp8y2b6g31";
  };

<<<<<<< HEAD
  outputs = [ "dev" "out" "docdev" ];
  outputBin = "dev"; # very small

  nativeBuildInputs = [ pkgconfig libiconv ] ++ libintlOrEmpty;
=======
  nativeBuildInputs = [
    pkgconfig
    libiconv
  ] ++ libintlOrEmpty ++ optionals stdenv.isDarwin (with darwin.apple_sdk.frameworks; [
    CoreGraphics
    ApplicationServices
    Carbon
  ]);
>>>>>>> a26357ee

  propagatedBuildInputs =
    with xorg; [ libXext fontconfig expat freetype pixman zlib libpng ]
    ++ optional (!stdenv.isDarwin) libXrender
    ++ optionals xcbSupport [ libxcb xcbutil ]
    ++ optional gobjectSupport glib
    ++ optional glSupport mesa_noglu
    ; # TODO: maybe liblzo but what would it be for here?

  configureFlags = if stdenv.isDarwin then [
    "--disable-dependency-tracking"
    "--enable-quartz"
    "--enable-quartz-font"
    "--enable-quartz-image"
    "--enable-ft"
  ] else ([ "--enable-tee" ]
    ++ optional xcbSupport "--enable-xcb"
    ++ optional glSupport "--enable-gl"
    ++ optional pdfSupport "--enable-pdf"
  );

  preConfigure =
  # On FreeBSD, `-ldl' doesn't exist.
    stdenv.lib.optionalString stdenv.isFreeBSD
       '' for i in "util/"*"/Makefile.in" boilerplate/Makefile.in
          do
            cat "$i" | sed -es/-ldl//g > t
            mv t "$i"
          done
       ''
    +
    ''
    # Work around broken `Requires.private' that prevents Freetype
    # `-I' flags to be propagated.
    sed -i "src/cairo.pc.in" \
        -es'|^Cflags:\(.*\)$|Cflags: \1 -I${freetype.dev}/include/freetype2 -I${freetype.dev}/include|g'
    '';

  enableParallelBuilding = true;

  postInstall = stdenv.lib.optionalString stdenv.isDarwin glib.flattenInclude;

  meta = with stdenv.lib; {
    description = "A 2D graphics library with support for multiple output devices";

    longDescription = ''
      Cairo is a 2D graphics library with support for multiple output
      devices.  Currently supported output targets include the X
      Window System, Quartz, Win32, image buffers, PostScript, PDF,
      and SVG file output.  Experimental backends include OpenGL
      (through glitz), XCB, BeOS, OS/2, and DirectFB.

      Cairo is designed to produce consistent output on all output
      media while taking advantage of display hardware acceleration
      when available (e.g., through the X Render Extension).
    '';

    homepage = http://cairographics.org/;

    license = with licenses; [ lgpl2Plus mpl10 ];

    platforms = platforms.all;
  };
}<|MERGE_RESOLUTION|>--- conflicted
+++ resolved
@@ -19,12 +19,9 @@
     sha256 = "0lmjlzmghmr27y615px9hkm552x7ap6pmq9mfbzr6smp8y2b6g31";
   };
 
-<<<<<<< HEAD
   outputs = [ "dev" "out" "docdev" ];
   outputBin = "dev"; # very small
 
-  nativeBuildInputs = [ pkgconfig libiconv ] ++ libintlOrEmpty;
-=======
   nativeBuildInputs = [
     pkgconfig
     libiconv
@@ -33,7 +30,6 @@
     ApplicationServices
     Carbon
   ]);
->>>>>>> a26357ee
 
   propagatedBuildInputs =
     with xorg; [ libXext fontconfig expat freetype pixman zlib libpng ]
