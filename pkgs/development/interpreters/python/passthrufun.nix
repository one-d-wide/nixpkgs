{ lib, stdenv, callPackage, pythonPackagesExtensions, config, makeScopeWithSplicing', ... }:

{ implementation
, libPrefix
, executable
, sourceVersion
, pythonVersion
, packageOverrides
, sitePackages
, hasDistutilsCxxPatch
, pythonOnBuildForBuild
, pythonOnBuildForHost
, pythonOnBuildForTarget
, pythonOnHostForHost
, pythonOnTargetForTarget
, pythonAttr ? null
, self # is pythonOnHostForTarget
}: let
  pythonPackages = let
    ensurePythonModules = items: let
      exceptions = [
        stdenv
      ];
      providesSetupHook = lib.attrByPath [ "provides" "setupHook"] false;
      valid = value: pythonPackages.hasPythonModule value || providesSetupHook value || lib.elem value exceptions;
      func = name: value:
        if lib.isDerivation value then
          lib.extendDerivation (valid value || throw "${name} should use `buildPythonPackage` or `toPythonModule` if it is to be part of the Python packages set.") {} value
        else
          value;
    in lib.mapAttrs func items;
  in ensurePythonModules (callPackage
    # Function that when called
    # - imports python-packages.nix
    # - adds spliced package sets to the package set
    # - applies overrides from `packageOverrides` and `pythonPackagesOverlays`.
    ({ pkgs, stdenv, python, overrides }: let
      pythonPackagesFun = import ./python-packages-base.nix {
        inherit stdenv pkgs lib;
        python = self;
      };
      otherSplices = {
        selfBuildBuild = pythonOnBuildForBuild.pkgs;
        selfBuildHost = pythonOnBuildForHost.pkgs;
        selfBuildTarget = pythonOnBuildForTarget.pkgs;
        selfHostHost = pythonOnHostForHost.pkgs;
        selfTargetTarget = pythonOnTargetForTarget.pkgs or {}; # There is no Python TargetTarget.
      };
      hooks = import ./hooks/default.nix;
<<<<<<< HEAD
      keep = self: hooks self {};
      extra = _: {};
=======
      keep = lib.extends hooks pythonPackagesFun;
>>>>>>> 0b07d495
      optionalExtensions = cond: as: lib.optionals cond as;
      pythonExtension = import ../../../top-level/python-packages.nix;
      python2Extension = import ../../../top-level/python2-packages.nix;
      extensions = lib.composeManyExtensions ([
        hooks
        pythonExtension
      ] ++ (optionalExtensions (!self.isPy3k) [
        python2Extension
      ]) ++ pythonPackagesExtensions ++ [
        overrides
      ]);
      aliases = self: super: lib.optionalAttrs config.allowAliases (import ../../../top-level/python-aliases.nix lib self super);
<<<<<<< HEAD
    in makeScopeWithSplicing
      otherSplices
      keep
      extra
      (lib.extends (lib.composeExtensions aliases extensions) pythonPackagesFun))
    {
=======
    in makeScopeWithSplicing' {
      inherit otherSplices keep;
      f = lib.extends (lib.composeExtensions aliases extensions) keep;
    }) {
>>>>>>> 0b07d495
      overrides = packageOverrides;
      python = self;
    });
in rec {
    isPy27 = pythonVersion == "2.7";
    isPy37 = pythonVersion == "3.7";
    isPy38 = pythonVersion == "3.8";
    isPy39 = pythonVersion == "3.9";
    isPy310 = pythonVersion == "3.10";
    isPy311 = pythonVersion == "3.11";
    isPy312 = pythonVersion == "3.12";
    isPy2 = lib.strings.substring 0 1 pythonVersion == "2";
    isPy3 = lib.strings.substring 0 1 pythonVersion == "3";
    isPy3k = isPy3;
    isPyPy = lib.hasInfix "pypy" interpreter;

    buildEnv = callPackage ./wrapper.nix { python = self; inherit (pythonPackages) requiredPythonModules; };
    withPackages = import ./with-packages.nix { inherit buildEnv pythonPackages;};
    pkgs = pythonPackages;
    interpreter = "${self}/bin/${executable}";
    inherit executable implementation libPrefix pythonVersion sitePackages;
    inherit sourceVersion;
    pythonAtLeast = lib.versionAtLeast pythonVersion;
    pythonOlder = lib.versionOlder pythonVersion;
    inherit hasDistutilsCxxPatch;
    # TODO: rename to pythonOnBuild
    # Not done immediately because its likely used outside Nixpkgs.
    pythonForBuild = pythonOnBuildForHost.override { inherit packageOverrides; self = pythonForBuild; };

    tests = callPackage ./tests.nix {
      python = self;
    };

    inherit pythonAttr;
}<|MERGE_RESOLUTION|>--- conflicted
+++ resolved
@@ -47,12 +47,7 @@
         selfTargetTarget = pythonOnTargetForTarget.pkgs or {}; # There is no Python TargetTarget.
       };
       hooks = import ./hooks/default.nix;
-<<<<<<< HEAD
       keep = self: hooks self {};
-      extra = _: {};
-=======
-      keep = lib.extends hooks pythonPackagesFun;
->>>>>>> 0b07d495
       optionalExtensions = cond: as: lib.optionals cond as;
       pythonExtension = import ../../../top-level/python-packages.nix;
       python2Extension = import ../../../top-level/python2-packages.nix;
@@ -65,19 +60,10 @@
         overrides
       ]);
       aliases = self: super: lib.optionalAttrs config.allowAliases (import ../../../top-level/python-aliases.nix lib self super);
-<<<<<<< HEAD
-    in makeScopeWithSplicing
-      otherSplices
-      keep
-      extra
-      (lib.extends (lib.composeExtensions aliases extensions) pythonPackagesFun))
-    {
-=======
     in makeScopeWithSplicing' {
       inherit otherSplices keep;
-      f = lib.extends (lib.composeExtensions aliases extensions) keep;
+      f = lib.extends (lib.composeExtensions aliases extensions) pythonPackagesFun;
     }) {
->>>>>>> 0b07d495
       overrides = packageOverrides;
       python = self;
     });
