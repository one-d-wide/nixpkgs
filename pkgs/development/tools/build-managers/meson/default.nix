--- conflicted
+++ resolved
@@ -58,17 +58,10 @@
     # unsandboxed non-NixOS builds, see:
     # https://github.com/NixOS/nixpkgs/issues/86131#issuecomment-711051774
     ./boost-Do-not-add-system-paths-on-nix.patch
-<<<<<<< HEAD
-=======
-
-    # Meson tries to update ld.so.cache which breaks when the target architecture
-    # differs from the build host's.
-    ./do-not-update-ldconfig-cache.patch
   ] ++ lib.optionals withDarwinFrameworksGtkDocPatch [
     # Fix building gtkdoc for GLib
     # https://github.com/mesonbuild/meson/pull/10186
     ./fix-gtkdoc-when-using-multiple-apple-frameworks.patch
->>>>>>> b9eab51e
   ];
 
   setupHook = ./setup-hook.sh;
