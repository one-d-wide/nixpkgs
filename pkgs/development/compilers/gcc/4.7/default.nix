--- conflicted
+++ resolved
@@ -89,21 +89,15 @@
     gccArch = stdenv.lib.attrByPath [ "gcc" "arch" ] null cross;
     gccCpu = stdenv.lib.attrByPath [ "gcc" "cpu" ] null cross;
     gccAbi = stdenv.lib.attrByPath [ "gcc" "abi" ] null cross;
-<<<<<<< HEAD
     gccFpu = stdenv.lib.attrByPath [ "gcc" "fpu" ] null cross;
     gccFloat = stdenv.lib.attrByPath [ "gcc" "float" ] null cross;
+    gccMode = stdenv.lib.attrByPath [ "gcc" "mode" ] null cross;
     withArch = if gccArch != null then " --with-arch=${gccArch}" else "";
     withCpu = if gccCpu != null then " --with-cpu=${gccCpu}" else "";
     withAbi = if gccAbi != null then " --with-abi=${gccAbi}" else "";
     withFpu = if gccFpu != null then " --with-fpu=${gccFpu}" else "";
     withFloat = if gccFloat != null then " --with-float=${gccFloat}" else "";
-=======
-    gccMode = stdenv.lib.attrByPath [ "gcc" "mode" ] null cross;
-    withArch = if gccArch != null then " --with-arch=${gccArch}" else "";
-    withCpu = if gccCpu != null then " --with-cpu=${gccCpu}" else "";
-    withAbi = if gccAbi != null then " --with-abi=${gccAbi}" else "";
     withMode = if gccMode != null then " --with-mode=${gccMode}" else "";
->>>>>>> b58780c4
     crossMingw = (cross != null && cross.libc == "msvcrt");
 
     crossConfigureFlags =
@@ -111,12 +105,9 @@
       withArch +
       withCpu +
       withAbi +
-<<<<<<< HEAD
       withFpu +
       withFloat +
-=======
       withMode +
->>>>>>> b58780c4
       (if crossMingw && crossStageStatic then
         " --with-headers=${libcCross}/include" +
         " --with-gcc" +
