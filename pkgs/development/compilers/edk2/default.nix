{ stdenv, fetchgit, fetchpatch, libuuid, python3, iasl, bc }:

let
  pythonEnv = python3.withPackages (ps: [ps.tkinter]);

targetArch = if stdenv.isi686 then
  "IA32"
else if stdenv.isx86_64 then
  "X64"
else if stdenv.isAarch64 then
  "AARCH64"
else
  throw "Unsupported architecture";

edk2 = stdenv.mkDerivation {
  pname = "edk2";
  version = "201905";

  # submodules
  src = fetchgit {
    url = "https://github.com/tianocore/edk2";
    rev = "edk2-stable${edk2.version}";
    sha256 = "0fk40h4nj4qg8shg0yd1zj4iyspslms5fx95ysi04akv90k5sqkn";
  };

  buildInputs = [ libuuid pythonEnv ];

<<<<<<< HEAD
  makeFlags = "-C BaseTools";
  NIX_CFLAGS_COMPILE = "-Wno-return-type -Wno-error=stringop-truncation";
=======
  makeFlags = [ "-C BaseTools" ];
>>>>>>> 48191315

  hardeningDisable = [ "format" "fortify" ];

  installPhase = ''
    mkdir -vp $out
    mv -v BaseTools $out
    mv -v edksetup.sh $out
  '';

  enableParallelBuilding = true;

  meta = with stdenv.lib; {
    description = "Intel EFI development kit";
    homepage = https://sourceforge.net/projects/edk2/;
    license = licenses.bsd2;
    platforms = [ "x86_64-linux" "i686-linux" "aarch64-linux" ];
  };

  passthru = {
    mkDerivation = projectDscPath: attrs: stdenv.mkDerivation ({
      inherit (edk2) src;

      buildInputs = [ bc pythonEnv ] ++ attrs.buildInputs or [];

      prePatch = ''
        rm -rf BaseTools
        ln -sv ${edk2}/BaseTools BaseTools
      '';

      configurePhase = ''
        runHook preConfigure
        export WORKSPACE="$PWD"
        . ${edk2}/edksetup.sh BaseTools
        runHook postConfigure
      '';

      buildPhase = ''
        runHook preBuild
        build -a ${targetArch} -b RELEASE -t GCC5 -p ${projectDscPath} -n $NIX_BUILD_CORES $buildFlags
        runHook postBuild
      '';

      installPhase = ''
        runHook preInstall
        mv -v Build/*/* $out
        runHook postInstall
      '';
    } // removeAttrs attrs [ "buildInputs" ]);
  };
};

in

edk2<|MERGE_RESOLUTION|>--- conflicted
+++ resolved
@@ -25,12 +25,8 @@
 
   buildInputs = [ libuuid pythonEnv ];
 
-<<<<<<< HEAD
-  makeFlags = "-C BaseTools";
+  makeFlags = [ "-C BaseTools" ];
   NIX_CFLAGS_COMPILE = "-Wno-return-type -Wno-error=stringop-truncation";
-=======
-  makeFlags = [ "-C BaseTools" ];
->>>>>>> 48191315
 
   hardeningDisable = [ "format" "fortify" ];
 
