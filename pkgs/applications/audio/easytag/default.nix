{ stdenv, fetchurl, pkgconfig, intltool, gtk3, glib, libid3tag, id3lib, taglib
, libvorbis, libogg, flac, itstool, libxml2, gsettings-desktop-schemas
<<<<<<< HEAD
, makeWrapper, gnome3
=======
, gnome3, wrapGAppsHook
>>>>>>> da86dadb
}:

let
  pname = "easytag";
  version = "2.4.3";
in stdenv.mkDerivation rec {
  name = "${pname}-${version}";

  src = fetchurl {
    url = "mirror://gnome/sources/${pname}/${gnome3.versionBranch version}/${name}.tar.xz";
    sha256 = "1mbxnqrw1fwcgraa1bgik25vdzvf97vma5pzknbwbqq5ly9fwlgw";
  };

  NIX_LDFLAGS = "-lid3tag -lz";

  nativeBuildInputs = [ pkgconfig intltool itstool libxml2 wrapGAppsHook ];
  buildInputs = [
    gtk3 glib libid3tag id3lib taglib libvorbis libogg flac
<<<<<<< HEAD
    itstool libxml2 gsettings-desktop-schemas gnome3.defaultIconTheme (stdenv.lib.getLib gnome3.dconf)
=======
    gsettings-desktop-schemas gnome3.defaultIconTheme
>>>>>>> da86dadb
  ];

  passthru = {
    updateScript = gnome3.updateScript {
      packageName = pname;
      versionPolicy = "none";
    };
  };

  meta = with stdenv.lib; {
    description = "View and edit tags for various audio files";
    homepage = https://wiki.gnome.org/Apps/EasyTAG;
    license = licenses.gpl2Plus;
    maintainers = with maintainers; [ fuuzetsu ];
    platforms = platforms.linux;
  };
}<|MERGE_RESOLUTION|>--- conflicted
+++ resolved
@@ -1,10 +1,6 @@
 { stdenv, fetchurl, pkgconfig, intltool, gtk3, glib, libid3tag, id3lib, taglib
 , libvorbis, libogg, flac, itstool, libxml2, gsettings-desktop-schemas
-<<<<<<< HEAD
-, makeWrapper, gnome3
-=======
 , gnome3, wrapGAppsHook
->>>>>>> da86dadb
 }:
 
 let
@@ -23,11 +19,7 @@
   nativeBuildInputs = [ pkgconfig intltool itstool libxml2 wrapGAppsHook ];
   buildInputs = [
     gtk3 glib libid3tag id3lib taglib libvorbis libogg flac
-<<<<<<< HEAD
-    itstool libxml2 gsettings-desktop-schemas gnome3.defaultIconTheme (stdenv.lib.getLib gnome3.dconf)
-=======
     gsettings-desktop-schemas gnome3.defaultIconTheme
->>>>>>> da86dadb
   ];
 
   passthru = {
