--- conflicted
+++ resolved
@@ -78,7 +78,6 @@
 
   NIX_LDFLAGS = lib.optionalString stdenv.isDarwin "-framework CoreFoundation";
 
-<<<<<<< HEAD
   postInstall = ''
     install -D -m 644 /dev/stdin $apparmor/bin.transmission-daemon <<EOF
     include <tunables/global>
@@ -102,11 +101,10 @@
     }
     EOF
   '';
-=======
+
   passthru.tests = {
     smoke-test = nixosTests.bittorrent;
   };
->>>>>>> 90c2fb1f
 
   meta = {
     description = "A fast, easy and free BitTorrent client";
