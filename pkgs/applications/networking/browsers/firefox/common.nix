--- conflicted
+++ resolved
@@ -212,13 +212,8 @@
   nativeBuildInputs = [
     autoconf
     cargo
-<<<<<<< HEAD
-    dump_syms
     gnum4
     llvmPackagesBuildBuild.bintools
-=======
-    llvmPackages.llvm # llvm-objdump
->>>>>>> 3582135f
     makeWrapper
     nodejs
     perl
