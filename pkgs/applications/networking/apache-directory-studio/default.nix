{ lib, stdenv, fetchurl, jdk, makeWrapper, autoPatchelfHook, makeDesktopItem, glib, libsecret }:

<<<<<<< HEAD
=======
let
  desktopItem = makeDesktopItem {
    name = "apache-directory-studio";
    exec = "ApacheDirectoryStudio";
    icon = "apache-directory-studio";
    comment = "Eclipse-based LDAP browser and directory client";
    desktopName = "Apache Directory Studio";
    genericName = "Apache Directory Studio";
    categories = "Java;Network";
  };
  version = "2.0.0-M17";
  versionWithDate = "2.0.0.v20210717-M17";
in
>>>>>>> b9a3c230
stdenv.mkDerivation rec {
  pname = "apache-directory-studio";
  version = "2.0.0-M15";
  versionWithDate = "2.0.0.v20200411-M15";

  src =
    if stdenv.hostPlatform.system == "x86_64-linux" then
      fetchurl {
        url = "mirror://apache/directory/studio/${versionWithDate}/ApacheDirectoryStudio-${versionWithDate}-linux.gtk.x86_64.tar.gz";
        sha256 = "19zdspzv4n3mfgb1g45s3wh0vbvn6a9zjd4xi5x2afmdjkzlwxi4";
      }
    else throw "Unsupported system: ${stdenv.hostPlatform.system}";

  desktopItem = makeDesktopItem {
    name = "apache-directory-studio";
    exec = "ApacheDirectoryStudio";
    icon = "apache-directory-studio";
    comment = "Eclipse-based LDAP browser and directory client";
    desktopName = "Apache Directory Studio";
    genericName = "Apache Directory Studio";
    categories = "Java;Network";
  };

  buildInputs = [ glib libsecret ];
  nativeBuildInputs = [ makeWrapper autoPatchelfHook ];

  installPhase = ''
    dest="$out/libexec/ApacheDirectoryStudio"
    mkdir -p "$dest"
    cp -r . "$dest"

    mkdir -p "$out/bin"
    patchelf --set-interpreter "$(cat $NIX_CC/nix-support/dynamic-linker)" \
        "$dest/ApacheDirectoryStudio"

    makeWrapper "$dest/ApacheDirectoryStudio" \
        "$out/bin/ApacheDirectoryStudio" \
        --prefix PATH : "${jdk}/bin"
    install -D icon.xpm "$out/share/pixmaps/apache-directory-studio.xpm"
    install -D -t "$out/share/applications" ${desktopItem}/share/applications/*
  '';

  meta = with lib; {
    description = "Eclipse-based LDAP browser and directory client";
    homepage = "https://directory.apache.org/studio/";
    license = licenses.asl20;
    # Upstream supports macOS and Windows too.
    platforms = platforms.linux;
    maintainers = [ maintainers.bjornfor ];
  };
}<|MERGE_RESOLUTION|>--- conflicted
+++ resolved
@@ -1,21 +1,5 @@
 { lib, stdenv, fetchurl, jdk, makeWrapper, autoPatchelfHook, makeDesktopItem, glib, libsecret }:
 
-<<<<<<< HEAD
-=======
-let
-  desktopItem = makeDesktopItem {
-    name = "apache-directory-studio";
-    exec = "ApacheDirectoryStudio";
-    icon = "apache-directory-studio";
-    comment = "Eclipse-based LDAP browser and directory client";
-    desktopName = "Apache Directory Studio";
-    genericName = "Apache Directory Studio";
-    categories = "Java;Network";
-  };
-  version = "2.0.0-M17";
-  versionWithDate = "2.0.0.v20210717-M17";
-in
->>>>>>> b9a3c230
 stdenv.mkDerivation rec {
   pname = "apache-directory-studio";
   version = "2.0.0-M15";
