--- conflicted
+++ resolved
@@ -1,10 +1,5 @@
-<<<<<<< HEAD
-{ stdenv, fetchFromGitHub, meson, pkg-config, ninja, scdoc
+{ lib, stdenv, fetchFromGitHub, meson, pkg-config, ninja, scdoc
 , pixman, libxkbcommon, wayland, neatvnc, libdrm, libX11, aml, pam
-=======
-{ lib, stdenv, fetchFromGitHub, meson, pkg-config, ninja, scdoc
-, pixman, libxkbcommon, wayland, neatvnc, libdrm, libX11, aml
->>>>>>> 187af93c
 }:
 
 stdenv.mkDerivation rec {
