{ stdenv, fetchFromGitHub, pkgconfig
, buildGoPackage, gpgme, lvm2, btrfs-progs, libseccomp, systemd
, go-md2man
}:

buildGoPackage rec {
<<<<<<< HEAD
  pname = "podman";
  version = "1.4.4";
=======
  name = "podman-${version}";
  version = "1.5.1";
>>>>>>> c68f58d9

  src = fetchFromGitHub {
    owner  = "containers";
    repo   = "libpod";
    rev    = "v${version}";
    sha256 = "1jg7fdshqz0x71339i0wndskb17x1k5rwpkjiwd463f96fnbfp4x";
  };

  goPackagePath = "github.com/containers/libpod";

  outputs = [ "bin" "out" "man" ];

  # Optimizations break compilation of libseccomp c bindings
  hardeningDisable = [ "fortify" ];
  nativeBuildInputs = [ pkgconfig go-md2man ];

  buildInputs = [ btrfs-progs libseccomp gpgme lvm2 systemd ];

  buildPhase = ''
    pushd $NIX_BUILD_TOP/go/src/${goPackagePath}
    patchShebangs .
    make binaries docs
  '';

  installPhase = ''
    install -Dm555 bin/podman $bin/bin/podman
    MANDIR=$man/share/man make install.man
  '';

  meta = with stdenv.lib; {
    homepage = https://podman.io/;
    description = "A program for managing pods, containers and container images";
    license = licenses.asl20;
    maintainers = with maintainers; [ vdemeester saschagrunert ];
    platforms = platforms.linux;
  };
}<|MERGE_RESOLUTION|>--- conflicted
+++ resolved
@@ -4,13 +4,8 @@
 }:
 
 buildGoPackage rec {
-<<<<<<< HEAD
   pname = "podman";
-  version = "1.4.4";
-=======
-  name = "podman-${version}";
   version = "1.5.1";
->>>>>>> c68f58d9
 
   src = fetchFromGitHub {
     owner  = "containers";
