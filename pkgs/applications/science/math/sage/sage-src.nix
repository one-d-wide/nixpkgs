{ stdenv
, fetchFromGitHub
, fetchpatch
}:
stdenv.mkDerivation rec {
  version = "8.4.beta3";
  name = "sage-src-${version}";

  src = fetchFromGitHub {
    owner = "sagemath";
    repo = "sage";
    rev = version;
    sha256 = "14i2a2dzgcl9wj0067kxy5k1aq4g5yp1mhckghz0qm48ygvp1a4j";
  };

  nixPatches = [
    # https://trac.sagemath.org/ticket/25358
    (fetchpatch {
      name = "safe-directory-test-without-patch.patch";
      url = "https://git.sagemath.org/sage.git/patch?id2=8bdc326ba57d1bb9664f63cf165a9e9920cc1afc&id=dc673c17555efca611f68398d5013b66e9825463";
      sha256 = "1hhannz7xzprijakn2w2d0rhd5zv2zikik9p51i87bas3nc658f7";
    })

    # Unfortunately inclusion in upstream sage was rejected. Instead the bug was
    # fixed in python, but of course not backported to 2.7. So we'll probably
    # have to keep this around until 2.7 is deprecated.
    # https://trac.sagemath.org/ticket/25316
    # https://github.com/python/cpython/pull/7476
    ./patches/python-5755-hotpatch.patch
  ];

  packageUpgradePatches = [
    # New glpk version has new warnings, filter those out until upstream sage has found a solution
    # https://trac.sagemath.org/ticket/24824
    ./patches/pari-stackwarn.patch # not actually necessary since tha pari upgrade, but necessary for the glpk patch to apply
    (fetchpatch {
      url = "https://salsa.debian.org/science-team/sagemath/raw/58bbba93a807ca2933ca317501d093a1bb4b84db/debian/patches/dt-version-glpk-4.65-ignore-warnings.patch";
      sha256 = "0b9293v73wb4x13wv5zwyjgclc01zn16msccfzzi6znswklgvddp";
      stripLen = 1;
    })

    (fetchpatch {
      name = "matplotlib-2.2.2";
      url = "https://git.sagemath.org/sage.git/patch?id=0d6244ed53b71aba861ce3d683d33e542c0bf0b0";
      sha256 = "15x4cadxxlsdfh2sblgagqjj6ir13fgdzixxnwnvzln60saahb34";
    })

    (fetchpatch {
      name = "scipy-1.1.0";
      url = "https://git.sagemath.org/sage.git/patch?id=e0db968a51678b34ebd8d34906c7042900272378";
      sha256 = "0kq5zxqphhrmavrmg830wdr7hwp1bkzdqlf3jfqfr8r8xq12qwf7";
    })

    # https://trac.sagemath.org/ticket/25260
    ./patches/numpy-1.15.1.patch

    # ntl upgrade
    (fetchpatch {
      name = "lcalc-c++11.patch";
      url = "https://git.archlinux.org/svntogit/community.git/plain/trunk/sagemath-lcalc-c++11.patch?h=packages/sagemath&id=0e31ae526ab7c6b5c0bfacb3f8b1c4fd490035aa";
      sha256 = "0p5wnvbx65i7cp0bjyaqgp4rly8xgnk12pqwaq3dqby0j2bk6ijb";
    })
<<<<<<< HEAD
=======

    # cddlib 0.94i -> 0.94j
    (fetchpatch {
      name = "cddlib-0.94j.patch";
      url = "https://git.sagemath.org/sage.git/patch/?id=2ab1546b3e21d1d0ab3b4fcd58576848b3a2d888";
      sha256 = "1c5gnasq7y9xxj762bn79bis0zi8d9bgg7jzlf64ifixsrc5cymb";
    })

    # arb 2.13.0 -> 2.14.0
    (fetchpatch {
      name = "arb-2.14.0.patch";
      url = "https://git.sagemath.org/sage.git/patch?id2=8.4.beta0&id=8bef4fd2876a61969b516fe4eb3b8ad7cc076c5e";
      sha256 = "00p3hfsfn3w2vxgd9fjd23mz7xfxjfravf8ysjxkyd657jbkpjmk";
    })

    # https://trac.sagemath.org/ticket/26117
    (fetchpatch {
      name = "sympy-1.2.patch";
      url = "https://git.sagemath.org/sage.git/patch?id2=8.4.beta2&id=d94a0a3a3fb4aec05a6f4d95166d90c284f05c36";
      sha256 = "0an2xl1pp3jg36kgg2m1vb7sns7rprk1h3d0qy1gxwdab6i7qnvi";
    })
>>>>>>> b11cfc26
  ];

  patches = nixPatches ++ packageUpgradePatches ++ [
    ./patches/known-padics-bug.patch

    # /home/timo/tmp/0003-Revert-Something-related-to-the-sphinxbuild-seems-to.patch
  ];

  postPatch = ''
    # make sure shebangs etc are fixed, but sage-python23 still works
    find . -type f -exec sed \
      -e 's/sage-python23/python/g' \
      -i {} \;

    echo '#!${stdenv.shell}
    python "$@"' > build/bin/sage-python23

    # Do not use sage-env-config (generated by ./configure).
    # Instead variables are set manually.
    echo '# do nothing' >  src/bin/sage-env-config
  '';

  configurePhase = "# do nothing";

  buildPhase = "# do nothing";

  installPhase = ''
    cp -r . "$out"
  '';
}<|MERGE_RESOLUTION|>--- conflicted
+++ resolved
@@ -60,22 +60,6 @@
       url = "https://git.archlinux.org/svntogit/community.git/plain/trunk/sagemath-lcalc-c++11.patch?h=packages/sagemath&id=0e31ae526ab7c6b5c0bfacb3f8b1c4fd490035aa";
       sha256 = "0p5wnvbx65i7cp0bjyaqgp4rly8xgnk12pqwaq3dqby0j2bk6ijb";
     })
-<<<<<<< HEAD
-=======
-
-    # cddlib 0.94i -> 0.94j
-    (fetchpatch {
-      name = "cddlib-0.94j.patch";
-      url = "https://git.sagemath.org/sage.git/patch/?id=2ab1546b3e21d1d0ab3b4fcd58576848b3a2d888";
-      sha256 = "1c5gnasq7y9xxj762bn79bis0zi8d9bgg7jzlf64ifixsrc5cymb";
-    })
-
-    # arb 2.13.0 -> 2.14.0
-    (fetchpatch {
-      name = "arb-2.14.0.patch";
-      url = "https://git.sagemath.org/sage.git/patch?id2=8.4.beta0&id=8bef4fd2876a61969b516fe4eb3b8ad7cc076c5e";
-      sha256 = "00p3hfsfn3w2vxgd9fjd23mz7xfxjfravf8ysjxkyd657jbkpjmk";
-    })
 
     # https://trac.sagemath.org/ticket/26117
     (fetchpatch {
@@ -83,13 +67,10 @@
       url = "https://git.sagemath.org/sage.git/patch?id2=8.4.beta2&id=d94a0a3a3fb4aec05a6f4d95166d90c284f05c36";
       sha256 = "0an2xl1pp3jg36kgg2m1vb7sns7rprk1h3d0qy1gxwdab6i7qnvi";
     })
->>>>>>> b11cfc26
   ];
 
   patches = nixPatches ++ packageUpgradePatches ++ [
     ./patches/known-padics-bug.patch
-
-    # /home/timo/tmp/0003-Revert-Something-related-to-the-sphinxbuild-seems-to.patch
   ];
 
   postPatch = ''
