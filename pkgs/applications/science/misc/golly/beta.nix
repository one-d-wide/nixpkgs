{stdenv, fetchgit
, wxGTK, perl, python2, zlib, libGLU_combined, libX11
, automake, autoconf
}:

stdenv.mkDerivation rec {
  pname = "golly";
  version = "2.8.99.2.20161122";
  #src = fetchurl {
  #  url="mirror://sourceforge/project/golly/golly/golly-2.8/golly-2.8-src.tar.gz";
  #  sha256="0a4vn2hm7h4b47v2iwip1z3n9y8isf79v08aipl2iqms2m3p5204";
  #};
  src = fetchgit {
    url = "git://git.code.sf.net/p/golly/code";
    rev = "93495edf3c9639332c6eb43ca7149c69629ee5d8";
    sha256 = "1j308s9zlqkr3wnl1l32s5zk7r3g4ijwawkkysl8j5ik9sibi2gk";
  };

  setSourceRoot = ''
    export sourceRoot="$(echo */gui-wx/configure)"
  '';

  nativeBuildInputs = [autoconf automake];

  buildInputs = [
    wxGTK perl python2 zlib libGLU_combined libX11
  ];

  # Link against Python explicitly as it is needed for scripts
  makeFlags=[
    "AM_LDFLAGS="
  ];
<<<<<<< HEAD
  NIX_LDFLAGS="-l${python2.libPrefix} -lperl";
=======
  NIX_LDFLAGS="-lpython${python2.majorVersion} -lperl -ldl -lGL";
>>>>>>> 2f1e8d40
  preConfigure=''
    export NIX_LDFLAGS="$NIX_LDFLAGS -L$(dirname "$(find ${perl} -name libperl.so)")"
    export NIX_CFLAGS_COMPILE="$NIX_CFLAGS_COMPILE
      -DPYTHON_SHLIB=$(basename "$(
        readlink -f ${python2}/lib/libpython*.so)")"

    sh autogen.sh
  '';

  meta = {
    inherit version;
    description = "Cellular automata simulation program";
    license = stdenv.lib.licenses.gpl2;
    maintainers = [stdenv.lib.maintainers.raskin];
    platforms = stdenv.lib.platforms.linux;
    downloadPage = "https://sourceforge.net/projects/golly/files/golly";
  };
}<|MERGE_RESOLUTION|>--- conflicted
+++ resolved
@@ -30,11 +30,7 @@
   makeFlags=[
     "AM_LDFLAGS="
   ];
-<<<<<<< HEAD
-  NIX_LDFLAGS="-l${python2.libPrefix} -lperl";
-=======
-  NIX_LDFLAGS="-lpython${python2.majorVersion} -lperl -ldl -lGL";
->>>>>>> 2f1e8d40
+  NIX_LDFLAGS="-l${python2.libPrefix} -lperl -ldl -lGL";
   preConfigure=''
     export NIX_LDFLAGS="$NIX_LDFLAGS -L$(dirname "$(find ${perl} -name libperl.so)")"
     export NIX_CFLAGS_COMPILE="$NIX_CFLAGS_COMPILE
