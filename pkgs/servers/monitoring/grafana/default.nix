--- conflicted
+++ resolved
@@ -1,11 +1,7 @@
 { lib, buildGoPackage, fetchurl, fetchFromGitHub, phantomjs2 }:
 
 buildGoPackage rec {
-<<<<<<< HEAD
-  version = "6.1.0";
-=======
   version = "6.1.1";
->>>>>>> 09286ef2
   name = "grafana-${version}";
   goPackagePath = "github.com/grafana/grafana";
 
@@ -15,20 +11,12 @@
     rev = "v${version}";
     owner = "grafana";
     repo = "grafana";
-<<<<<<< HEAD
-    sha256 = "0h66ndqpbv2l1srn3z4qjg78d69146ryynkvn5ynrbvka4fzg0yp";
-=======
     sha256 = "1n7wr89sbpdi1zpqvmyidp9y0mjdnxgdv7bj6gc9kkp6dskqk1r8";
->>>>>>> 09286ef2
   };
 
   srcStatic = fetchurl {
     url = "https://s3-us-west-2.amazonaws.com/grafana-releases/release/grafana-${version}.linux-amd64.tar.gz";
-<<<<<<< HEAD
-    sha256 = "0180zfm9py0ah74vh384cxbvgnx5mfbkdc8fbiqlmfz0wvlpvz7q";
-=======
     sha256 = "0dbqqm3z2z4bxgq9y2lbjx6znjgqmsyz8qih2b4z6j3fvixfa5sw";
->>>>>>> 09286ef2
   };
 
   postPatch = ''
