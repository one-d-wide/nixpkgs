--- conflicted
+++ resolved
@@ -94,12 +94,9 @@
         isLinux = result.system == "i686-linux"
                || result.system == "x86_64-linux"
                || result.system == "powerpc-linux"
-<<<<<<< HEAD
                || result.system == "armv5tel-linux"
                || result.system == "ict_loongson-2_v0.3_fpu_v0.1-linux";
-=======
-               || result.system == "armv5tel-linux";
->>>>>>> 4ed96dfb
+        isSunOS = result.system == "i386-sunos";
         isSunOS = result.system == "i386-sunos";
         isi686 = result.system == "i686-linux"
                || result.system == "i686-darwin"
