--- conflicted
+++ resolved
@@ -7,13 +7,8 @@
   version = "2.2";
 
   src = fetchurl {
-<<<<<<< HEAD
-    url = "mirror://gnu/inetutils/inetutils-${version}.tar.xz";
-    sha256 = "sha256-5XPVZuVTk5QAmYYuf4mUFkoO0S9ahsM0U4CEK9wSRyI=";
-=======
     url = "mirror://gnu/${pname}/${pname}-${version}.tar.xz";
     sha256 = "sha256-1Uf2kXLfc6/vaRoPeIYoD9eBrOoo3vT/S0shIIaonYA";
->>>>>>> 8cbcf42a
   };
 
   outputs = ["out" "apparmor"];
