--- conflicted
+++ resolved
@@ -20,24 +20,6 @@
       wrapArgs="$wrapArgs --prefix PATH : ${gnused}/bin"
       wrapArgs="$wrapArgs --set HOME : /homeless-shelter"
       wrapProgram $out/bin/$name $wrapArgs
-<<<<<<< HEAD
-    }
-
-    copyScript "hg" ${../../../build-support/fetchhg/nix-prefetch-hg} ${mercurial}
-    copyScript "git" ${../../../build-support/fetchgit/nix-prefetch-git} ${git} ${coreutils}
-    copyScript "svn" ${../../../build-support/fetchsvn/nix-prefetch-svn} ${subversion.out}
-    copyScript "bzr" ${../../../build-support/fetchbzr/nix-prefetch-bzr} ${bazaar}
-    copyScript "cvs" ${../../../build-support/fetchcvs/nix-prefetch-cvs} ${cvs}
-    copyScript "zip" ${../../../build-support/fetchzip/nix-prefetch-zip} ${unzip} ${curl.bin}
-  '';
-
-  meta = with stdenv.lib; {
-    description = "Collection of all the nix-prefetch-* scripts which may be used to obtain source hashes";
-    maintainers = with maintainers; [ bennofs ];
-    platforms = with stdenv.lib.platforms; unix;
-    # Quicker to build than to download, I hope
-    hydraPlatforms = [];
-=======
     '';
 
     preferLocalBuild = true;
@@ -53,8 +35,8 @@
   nix-prefetch-cvs = mkPrefetchScript "cvs" ../../../build-support/fetchcvs/nix-prefetch-cvs [cvs];
   nix-prefetch-git = mkPrefetchScript "git" ../../../build-support/fetchgit/nix-prefetch-git [git coreutils];
   nix-prefetch-hg  = mkPrefetchScript "hg"  ../../../build-support/fetchhg/nix-prefetch-hg   [mercurial];
-  nix-prefetch-svn = mkPrefetchScript "svn" ../../../build-support/fetchsvn/nix-prefetch-svn [subversion];
-  nix-prefetch-zip = mkPrefetchScript "zip" ../../../build-support/fetchzip/nix-prefetch-zip [unzip curl];
+  nix-prefetch-svn = mkPrefetchScript "svn" ../../../build-support/fetchsvn/nix-prefetch-svn [subversion.out];
+  nix-prefetch-zip = mkPrefetchScript "zip" ../../../build-support/fetchzip/nix-prefetch-zip [unzip curl.bin];
 
   nix-prefetch-scripts = buildEnv {
     name = "nix-prefetch-scripts";
@@ -66,6 +48,5 @@
       maintainers = with maintainers; [ bennofs ];
       platforms = stdenv.lib.platforms.unix;
     };
->>>>>>> 146784f8
   };
 }