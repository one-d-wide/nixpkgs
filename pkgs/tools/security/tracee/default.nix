--- conflicted
+++ resolved
@@ -54,11 +54,7 @@
   '';
   buildPhase = ''
     runHook preBuild
-<<<<<<< HEAD
-    make $makeFlags ''${enableParallelBuilding:+-j$NIX_BUILD_CORES -l$NIX_BUILD_CORES} bpf-core all
-=======
-    make $makeFlags ''${enableParallelBuilding:+-j$NIX_BUILD_CORES
->>>>>>> 93dc85b4
+    make $makeFlags ''${enableParallelBuilding:+-j$NIX_BUILD_CORES} bpf-core all
     runHook postBuild
   '';
 
