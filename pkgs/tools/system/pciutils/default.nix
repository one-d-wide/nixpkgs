--- conflicted
+++ resolved
@@ -1,11 +1,7 @@
 { stdenv, fetchurl, pkgconfig, zlib, kmod, which }:
 
 stdenv.mkDerivation rec {
-<<<<<<< HEAD
-  name = "pciutils-3.6.0"; # with database from 2018-06
-=======
   name = "pciutils-3.6.0"; # with database from 2018-06-29
->>>>>>> 6d057893
 
   src = fetchurl {
     url = "mirror://kernel/software/utils/pciutils/${name}.tar.xz";
