{ stdenv, fetchurl, libX11, xproto, libXpm, libXt }:

stdenv.mkDerivation rec {
  name = "xsokoban-${version}";
  version = "3.3c";

  src = fetchurl {
    url = "http://www.cs.cornell.edu/andru/release/${name}.tar.gz";
    sha256 = "006lp8y22b9pi81x1a9ldfgkl1fbmkdzfw0lqw5y9svmisbafbr9";
  };

  buildInputs = [ libX11 xproto libXpm libXt ];

  preConfigure = ''
    sed -e 's/getline/my_getline/' -i score.c
<<<<<<< HEAD
    export NIX_CFLAGS_COMPILE="$NIX_CFLAGS_COMPILE -I${a.libXpm.dev}/include/X11"
=======
    export NIX_CFLAGS_COMPILE="$NIX_CFLAGS_COMPILE -I${libXpm}/include/X11"
>>>>>>> b34a6c96
    for i in  $NIX_CFLAGS_COMPILE; do echo $i; ls ''${i#-I}; done
    chmod a+rw config.h
    cat >>config.h <<EOF
    #define HERE "@nixos-packaged"
    #define WWW 0
    #define OWNER "'$(whoami)'"
    #define ROOTDIR "'$out/lib/xsokoban'"
    #define ANYLEVEL 1
    #define SCOREFILE ".xsokoban-score"
    #define LOCKFILE ".xsokoban-score-lock"
    EOF

    sed -i main.c \
      -e 's/getpass[(][^)]*[)]/PASSWORD/' \
      -e '/if [(]owner[)]/iowner=1;'
  '';

  preBuild = ''
    sed -i Makefile \
      -e "s@/usr/local/@$out/@" \
      -e "s@ /bin/@ @"
    mkdir -p $out/bin $out/share $out/man/man1 $out/lib
  '';

  meta = with stdenv.lib; {
    description = "X sokoban";
    license = licenses.publicDomain;
    maintainers = [ maintainers.raskin ];
  };
}<|MERGE_RESOLUTION|>--- conflicted
+++ resolved
@@ -13,11 +13,7 @@
 
   preConfigure = ''
     sed -e 's/getline/my_getline/' -i score.c
-<<<<<<< HEAD
-    export NIX_CFLAGS_COMPILE="$NIX_CFLAGS_COMPILE -I${a.libXpm.dev}/include/X11"
-=======
-    export NIX_CFLAGS_COMPILE="$NIX_CFLAGS_COMPILE -I${libXpm}/include/X11"
->>>>>>> b34a6c96
+    export NIX_CFLAGS_COMPILE="$NIX_CFLAGS_COMPILE -I${libXpm.dev}/include/X11"
     for i in  $NIX_CFLAGS_COMPILE; do echo $i; ls ''${i#-I}; done
     chmod a+rw config.h
     cat >>config.h <<EOF
