--- conflicted
+++ resolved
@@ -7,12 +7,8 @@
   fetchYarnDeps,
   makeDesktopItem,
   copyDesktopItems,
-<<<<<<< HEAD
+  makeWrapper,
   wrapGAppsHook3,
-=======
-  makeWrapper,
-  wrapGAppsHook,
->>>>>>> 2cf2f3a3
   electron,
 }:
 
@@ -42,12 +38,8 @@
 
   nativeBuildInputs = [
     copyDesktopItems
-<<<<<<< HEAD
+    makeWrapper
     wrapGAppsHook3
-=======
-    makeWrapper
-    wrapGAppsHook
->>>>>>> 2cf2f3a3
   ];
 
   dontWrapGApps = true;
